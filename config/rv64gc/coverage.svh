// coverage.svh
// David_Harris@hmc.edu 7 September 2024
// SPDX-License-Identifier: Apache-2.0 WITH SHL-2.1

// This file is needed in the config subdirectory for each config supporting coverage.
// It defines which extensions are enabled for that config.

<<<<<<< HEAD
//`define COVER_RV64I
// `define COVER_RV64M
// `define COVER_RV64F
`define COVER_RV64VM
//`include "RV64I_coverage.svh"
// `include "coverage/RV64M_coverage.svh"
// `include "coverage/RV64F_coverage.svh"
`include "RV64VM_coverage.svh"
=======
`include "RV64I_coverage.svh"
`include "RV64M_coverage.svh"
//`include "RV64F_coverage.svh"
`include "RV64Zicond_coverage.svh"
>>>>>>> 52ac1b14
<|MERGE_RESOLUTION|>--- conflicted
+++ resolved
@@ -5,18 +5,7 @@
 // This file is needed in the config subdirectory for each config supporting coverage.
 // It defines which extensions are enabled for that config.
 
-<<<<<<< HEAD
-//`define COVER_RV64I
-// `define COVER_RV64M
-// `define COVER_RV64F
-`define COVER_RV64VM
-//`include "RV64I_coverage.svh"
-// `include "coverage/RV64M_coverage.svh"
-// `include "coverage/RV64F_coverage.svh"
-`include "RV64VM_coverage.svh"
-=======
 `include "RV64I_coverage.svh"
 `include "RV64M_coverage.svh"
 //`include "RV64F_coverage.svh"
-`include "RV64Zicond_coverage.svh"
->>>>>>> 52ac1b14
+`include "RV64Zicond_coverage.svh"