--- conflicted
+++ resolved
@@ -109,12 +109,9 @@
         flagsList.append("--lockstep")
     if args.lockstep or args.lockstepverbose or args.fcov:
         prefix = lockstepSetup(args)
-<<<<<<< HEAD
+        defineList.append("+define+USE_IMPERAS_DV")
     if "breker" in ElfFile:
         flagsList.append("--breker")
-=======
-        defineList.append("+define+USE_IMPERAS_DV")
->>>>>>> b9ec056e
     # Combine into a single string
     args.args += " ".join(argsList)
     args.params += " ".join(paramsList)
