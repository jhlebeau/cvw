#!/usr/bin/env python3
#
# wsim
# David_Harris@hmc.edu 5 April 2024
# Invoke a Wally simulation for a desired configuration and test suite or ELF on the specified simulator
# usage: wsim CONFIG TESTSUITE [-s/--sim SIMULATOR] [-g/--gui]
# example: wsim rv64gc arch64i
# example: wsim rv64gc tests/riscof/work/riscv-arch-test/rv64i_m/I/src/ref/ref.elf
# example: wsim rv32i arch32i -s verilator
# example: wsim fdqh_ieee_rv64gc add -t testbench_fp        # run TestFloat
#
# SPDX-License-Identifier: Apache-2.0 WITH SHL-2.1

import argparse
import os
import sys

# Global variable
WALLY = os.environ.get('WALLY')

def parseArgs():
    parser = argparse.ArgumentParser()
    parser.add_argument("config", help="Configuration file")
    parser.add_argument("testsuite", nargs="?", help="Test suite or path to .elf file")
    parser.add_argument("--elf", "-e", help="ELF File name; use if name does not end in .elf", default="")
    parser.add_argument("--sim", "-s", help="Simulator", choices=["questa", "verilator", "vcs"], default="questa")
    parser.add_argument("--tb", "-t", help="Testbench", choices=["testbench", "testbench_fp"], default="testbench")
    parser.add_argument("--gui", "-g", help="Simulate with GUI", action="store_true")
    parser.add_argument("--ccov", "-c", help="Code Coverage", action="store_true")
    parser.add_argument("--fcov", "-f", help="Functional Coverage with cvw-arch-verif, implies lockstep", action="store_true")
    parser.add_argument("--args", "-a", help="Optional arguments passed to simulator via $value$plusargs", default="")
    parser.add_argument("--params", "-p", help="Optional top-level parameter overrides of the form param=value", default="")
    parser.add_argument("--vcd", "-v", help="Generate testbench.vcd", action="store_true")
    parser.add_argument("--lockstep", "-l", help="Run ImperasDV lock, step, and compare.", action="store_true")
    parser.add_argument("--lockstepverbose", "-lv", help="Run ImperasDV lock, step, and compare with tracing enabled", action="store_true")
    parser.add_argument("--rvvi", "-r", help="Simulate rvvi hardware interface and ethernet.", action="store_true")
    return parser.parse_args()

def validateArgs(args):
    if not args.testsuite and not args.elf:
        print("Error: Missing test suite or ELF file")
        sys.exit(1)
    if any([args.lockstep, args.lockstepverbose, args.fcov]) and not (args.testsuite.endswith('.elf') or args.elf) and args.testsuite != "buildroot":
        print(f"Invalid Options. Cannot run a testsuite, {args.testsuite} with lockstep or fcov. Must run a single elf or buildroot.")
        sys.exit(1)
    elif any([args.gui, args.ccov, args.fcov, args.lockstep, args.lockstepverbose]) and args.sim not in ["questa", "vcs"]:
        print("Option only supported for Questa and VCS")
        sys.exit(1)
    elif (args.tb == "testbench_fp" and args.sim != "questa"):
        print("Error: testbench_fp presently only supported by Questa, not VCS or Verilator, because of a touchy testbench")
<<<<<<< HEAD
        exit(1)
    elif ("breker" in args.elf or "breker" in args.testsuite) and args.sim != "questa":
        print("Error: Breker tests currently only supported by Questa")
        exit(1)
=======
        sys.exit(1)
>>>>>>> 2c15113d

def elfFileCheck(args):
    ElfFile = ""
    if os.path.isfile(args.elf):
        ElfFile = f"+ElfFile={os.path.abspath(args.elf)}"
    elif args.elf != "":
        print(f"ELF file not found: {args.elf}")
        sys.exit(1)
    elif args.testsuite.endswith('.elf'): # No --elf argument; check if testsuite has a .elf extension and use that instead
        if os.path.isfile(args.testsuite):
            ElfFile = f"+ElfFile={os.path.abspath(args.testsuite)}"
            # extract the elf name from the path to be the test suite
            fields = args.testsuite.rsplit('/', 3)
            # if the name is just ref.elf in a deep path (riscv-arch-test/wally-riscv-arch-test), then use the directory name as the test suite to make it unique; otherwise work directory will have duplicates.
<<<<<<< HEAD
            if ("breker" in args.testsuite):
                args.testsuite = fields[-1]
            elif (len(fields) > 3):
                if (fields[2] == "ref"):
=======
            if len(fields) > 3:
                if fields[2] == "ref":
>>>>>>> 2c15113d
                    args.testsuite = f"{fields[1]}_{fields[3]}"
                else:
                    args.testsuite = f"{fields[2]}_{fields[3]}"
            elif '/' in args.testsuite:
                args.testsuite=args.testsuite.rsplit('/', 1)[1] # strip off path if present
        else:
            print(f"ELF file not found: {args.testsuite}")
            sys.exit(1)
    return ElfFile

def prepSim(args, ElfFile):
    prefix = ""
    paramsList = []
    argsList = []
    flagsList = []
    if args.vcd:
        paramsList.append("MAKE_VCD=1")
    if args.rvvi:
        paramsList.append("RVVI_SYNTH_SUPPORTED=1")
    if args.tb == "testbench_fp":
        paramsList.append(f'TEST="{args.testsuite}"')
    if ElfFile:
        argsList.append(f"{ElfFile}")
    if args.gui and args.tb == "testbench":
        paramsList.append("DEBUG=1")
    if args.ccov:
        flagsList.append("--ccov")
    if args.fcov:
<<<<<<< HEAD
        flags += " --fcov"
    if "breker" in ElfFile:
        flags += " --breker"
    prefix, suffix = lockstepSetup(args)
    flags += suffix
=======
        flagsList.append("--fcov")
    if args.gui:
        flagsList.append("--gui")
    if args.lockstep or args.lockstepverbose:
        flagsList.append("--lockstep")
    if args.lockstep or args.lockstepverbose or args.fcov:
        prefix = lockstepSetup(args)
    # Combine into a single string
    args.args += " ".join(argsList)
    args.params += " ".join(paramsList)
    flags = " ".join(flagsList)
>>>>>>> 2c15113d
    return flags, prefix

def lockstepSetup(args):
    imperasicVerbosePath = os.path.join(WALLY, "sim", "imperas-verbose.ic")
    imperasicPath = os.path.join(WALLY, "config", args.config, "imperas.ic")
    if not os.path.isfile(imperasicPath): # If config is a derivative, look for imperas.ic in derivative configs
        imperasicPath = os.path.join(WALLY, "config", "deriv", args.config, "imperas.ic")
        if not os.path.isfile(imperasicPath):
            print("Error: imperas.ic not found")
            sys.exit(1)
    prefix = f"IMPERAS_TOOLS={imperasicPath}{f':{imperasicVerbosePath}' if args.lockstepverbose else ''}"
    return prefix

def createDirs(sim):
    for d in ["logs", "wkdir", "cov", "ucdb", "fcov", "fcov_ucdb"]:
        os.makedirs(os.path.join(WALLY, "sim", sim, d), exist_ok=True)

def runSim(args, flags, prefix):
    if args.sim == "questa":
        runQuesta(args, flags, prefix)
    elif args.sim == "verilator":
        runVerilator(args)
    elif args.sim == "vcs":
        runVCS(args, flags, prefix)

def runQuesta(args, flags, prefix):
    # Force Questa to use 64-bit mode, sometimes it defaults to 32-bit even on 64-bit machines
    prefix = "MTI_VCO_MODE=64 " + prefix
    if args.args != "":
        args.args = fr'--args \"{args.args}\"'
    if args.params != "":
        args.params = fr'--params \"{args.params}\"'
    # Questa cannot accept more than 9 arguments.  fcov implies lockstep
    cmd = f"do wally.do {args.config} {args.testsuite} {args.tb} {args.args} {args.params} {flags}"
    cmd = f'cd $WALLY/sim/questa; {prefix} vsim {"-c" if not args.gui else ""} -do "{cmd}"'
    print(f"Running Questa with command: {cmd}")
    os.system(cmd)

def runVerilator(args):
    print(f"Running Verilator on {args.config} {args.testsuite}")
    os.system(f'make -C {WALLY}/sim/verilator WALLYCONF={args.config} TEST={args.testsuite} TESTBENCH={args.tb} PLUS_ARGS="{args.args}" PARAM_ARGS="{args.params}"')

def runVCS(args, flags, prefix):
    print(f"Running VCS on {args.config} {args.testsuite}")
    if args.args != "":
        args.args = f'--args "{args.args}"'
    if args.params != "":
        args.params = f'--params "{args.params}"'
    cmd = f"cd $WALLY/sim/vcs; {prefix} ./run_vcs {args.config} {args.testsuite} --tb {args.tb} {args.args} {args.params} {flags}"
    print(cmd)
    os.system(cmd)

def main(args):
    validateArgs(args)
    print(f"Config={args.config} tests={args.testsuite} sim={args.sim} gui={args.gui} args='{args.args}' params='{args.params}'")
    ElfFile = elfFileCheck(args)
    flags, prefix = prepSim(args, ElfFile)
    createDirs(args.sim)
    sys.exit(runSim(args, flags, prefix))

if __name__ == "__main__":
    args = parseArgs()
    main(args)<|MERGE_RESOLUTION|>--- conflicted
+++ resolved
@@ -48,14 +48,10 @@
         sys.exit(1)
     elif (args.tb == "testbench_fp" and args.sim != "questa"):
         print("Error: testbench_fp presently only supported by Questa, not VCS or Verilator, because of a touchy testbench")
-<<<<<<< HEAD
-        exit(1)
+        sys.exit(1)
     elif ("breker" in args.elf or "breker" in args.testsuite) and args.sim != "questa":
         print("Error: Breker tests currently only supported by Questa")
-        exit(1)
-=======
         sys.exit(1)
->>>>>>> 2c15113d
 
 def elfFileCheck(args):
     ElfFile = ""
@@ -70,15 +66,10 @@
             # extract the elf name from the path to be the test suite
             fields = args.testsuite.rsplit('/', 3)
             # if the name is just ref.elf in a deep path (riscv-arch-test/wally-riscv-arch-test), then use the directory name as the test suite to make it unique; otherwise work directory will have duplicates.
-<<<<<<< HEAD
-            if ("breker" in args.testsuite):
+            if "breker" in args.testsuite:
                 args.testsuite = fields[-1]
-            elif (len(fields) > 3):
-                if (fields[2] == "ref"):
-=======
-            if len(fields) > 3:
+            elif len(fields) > 3:
                 if fields[2] == "ref":
->>>>>>> 2c15113d
                     args.testsuite = f"{fields[1]}_{fields[3]}"
                 else:
                     args.testsuite = f"{fields[2]}_{fields[3]}"
@@ -107,13 +98,6 @@
     if args.ccov:
         flagsList.append("--ccov")
     if args.fcov:
-<<<<<<< HEAD
-        flags += " --fcov"
-    if "breker" in ElfFile:
-        flags += " --breker"
-    prefix, suffix = lockstepSetup(args)
-    flags += suffix
-=======
         flagsList.append("--fcov")
     if args.gui:
         flagsList.append("--gui")
@@ -121,11 +105,12 @@
         flagsList.append("--lockstep")
     if args.lockstep or args.lockstepverbose or args.fcov:
         prefix = lockstepSetup(args)
+    if "breker" in ElfFile:
+        flagsList.append("--breker")
     # Combine into a single string
     args.args += " ".join(argsList)
     args.params += " ".join(paramsList)
     flags = " ".join(flagsList)
->>>>>>> 2c15113d
     return flags, prefix
 
 def lockstepSetup(args):
