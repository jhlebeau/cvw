--- conflicted
+++ resolved
@@ -69,11 +69,7 @@
 
 
 # Validate arguments
-<<<<<<< HEAD
-if (args.gui or args.ccov or args.fcov or args.fcov2 or args.fcovrvvi or args.lockstep or args.lockstepverbose):
-=======
-if (args.gui or args.ccov or args.fcov or args.fcovimp or args.fcovrvvi or args.lockstep):
->>>>>>> d95cbf82
+if (args.gui or args.ccov or args.fcov or args.fcovimp or args.fcovrvvi or args.lockstep or args.lockstepverbose):
     if args.sim not in ["questa", "vcs"]:
         print("Option only supported for Questa and VCS")
         exit(1)
@@ -90,11 +86,7 @@
 # if lockstep is enabled, then we need to pass the Imperas lockstep arguments
 if(int(args.locksteplog) >= 1): EnableLog = 1
 else: EnableLog = 0
-<<<<<<< HEAD
-if((args.lockstep or args.lockstepverbose or args.fcov or args.fcov2) and args.sim == "questa"):
-=======
-if((args.lockstep or args.fcov or args.fcovimp) and args.sim == "questa"):
->>>>>>> d95cbf82
+if((args.lockstep or args.lockstepverbose or args.fcov or args.fcovimp) and args.sim == "questa"):
     prefix = "IMPERAS_TOOLS=" + WALLY + "/config/"+args.config+"/imperas.ic"
     prefix = "MTI_VCO_MODE=64 " + prefix
 else:
