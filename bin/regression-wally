--- conflicted
+++ resolved
@@ -257,14 +257,8 @@
 
 # list of tests not supported by ImperasDV yet that should be waived during lockstep testing
 lockstepwaivers = [
-<<<<<<< HEAD
-    "WALLY-q-01.S_ref.elf",        # Q extension is not supported by ImperasDV
-    "coverage_tlbMisaligned.elf",  # Issue 976: ImperasDV bug disagrees with Wally related to misaligned pages when PBMT makes page uncachable
-    "WALLY-cbom-01.S_ref.elf",     # cbom extension is not supported by ImperasDV because there is no cache model in ImperasDV
-=======
     "WALLY-q-01.S_ref.elf",     # Q extension is not supported by ImperasDV
     "WALLY-cbom-01.S_ref.elf" #,  # cbom extension is not supported by ImperasDV because there is no cache model in ImperasDV
->>>>>>> 5c4e2ea2
 ]
 
 ##################################
@@ -393,126 +387,9 @@
     nightMode = ""
     sims = [defaultsim]
 
-<<<<<<< HEAD
     if args.nightly:
         nightMode = "--nightly"
         sims = ["questa", "verilator", "vcs"] # exercise all simulators; can omit a sim if no license is available
-=======
-if (args.ccov):  # only run RV64GC tests in coverage mode
-    coverStr = '--ccov'
-elif (args.fcov):  # only run RV64GC tests in lockstep in coverage mode
-    coverStr = '--fcov'
-else:
-    coverStr = ''
-
-
-# Run Lint
-configs = [
-    TestCase(
-        name="lints",
-        variant="all",
-        cmd="lint-wally " + nightMode + " | tee " + WALLY + "/sim/verilator/logs/all_lints.log",
-        grepstr="lints run with no errors or warnings",
-        grepfile = WALLY + "/sim/verilator/logs/all_lints.log")
-    ]
-
-
-
-# run full buildroot boot simulation (slow) if buildroot flag is set.  Start it early to overlap with other tests
-if (args.buildroot):
-    # addTests(tests_buildrootboot, defaultsim) # non-lockstep with Verilator runs in about 2 hours
-    addTests(tests_buildrootbootlockstep, lockstepsim) # lockstep with Questa and ImperasDV runs overnight
-
-if (args.ccov):  # only run RV64GC tests on Questa in code coverage mode
-    addTestsByDir(WALLY+"/addins/cvw-arch-verif/tests/lockstep/rv64/", "rv64gc", coveragesim)
-    addTestsByDir(WALLY+"/addins/cvw-arch-verif/tests/lockstep/priv/rv64/", "rv64gc", coveragesim)
-    addTestsByDir(WALLY+"/tests/coverage/", "rv64gc", coveragesim)
-elif (args.fcov):  # run tests in lockstep in functional coverage mode
-    addTestsByDir(WALLY+"/addins/cvw-arch-verif/tests/lockstep/rv32/", "rv32gc", coveragesim)
-    addTestsByDir(WALLY+"/addins/cvw-arch-verif/tests/lockstep/rv64/", "rv64gc", coveragesim)
-    addTestsByDir(WALLY+"/addins/cvw-arch-verif/tests/lockstep/priv/rv32/", "rv32gc", coveragesim)
-    addTestsByDir(WALLY+"/addins/cvw-arch-verif/tests/lockstep/priv/rv64/", "rv64gc", coveragesim)
-elif (args.breker):
-    addTestsByDir(WALLY+"/tests/breker/work", "breker", "questa", brekerMode=1)
-else: 
-    for sim in sims:
-        if (not (args.buildroot and sim == lockstepsim)):  # skip short buildroot sim if running long one
-            addTests(tests_buildrootshort, sim)
-        addTests(tests, sim)
-        addTests(tests64gc_nofp, sim)
-        addTests(tests64gc_fp, sim)
-
-# run derivative configurations and lockstep tests in nightly regression
-if (args.nightly):
-    addTestsByDir(WALLY+"/tests/coverage", "rv64gc", lockstepsim, lockstepMode=1)
-    addTestsByDir(WALLY+"/tests/riscof/work/wally-riscv-arch-test/rv64i_m", "rv64gc", lockstepsim, lockstepMode=1)
-    addTestsByDir(WALLY+"/tests/riscof/work/wally-riscv-arch-test/rv32i_m", "rv32gc", lockstepsim, lockstepMode=1)
-    addTests(derivconfigtests, defaultsim)
-    # addTests(bpredtests, defaultsim) # This is currently broken in regression due to something related to the new wsim script.
-
-# testfloat tests
-if (args.testfloat): # for testfloat alone, just run testfloat tests
-    configs = []
-if (args.testfloat or args.nightly): # for nightly, run testfloat along with others
-    testfloatsim = "questa" # change to Verilator when Issue #707 about testfloat not running Verilator is resolved
-    testfloatconfigs = ["fdqh_rv64gc", "fdq_rv64gc", "fdh_rv64gc", "fd_rv64gc", "fh_rv64gc", "f_rv64gc", "fdqh_rv32gc", "f_rv32gc"]
-    for config in testfloatconfigs:
-        tests = ["div", "sqrt", "add", "sub", "mul", "cvtint", "cvtfp", "fma", "cmp"]
-        if ("f_" in config):
-            tests.remove("cvtfp")
-        for test in tests:
-            sim_log = WALLY + "/sim/" + testfloatsim + "/logs/"+config+"_"+test+".log"
-            tc = TestCase(
-                    name=test,
-                    variant=config,
-                    cmd="wsim --tb testbench_fp --sim " + testfloatsim + " " + config + " " + test + " > " + sim_log,
-                    grepstr="All Tests completed with          0 errors",
-                    grepfile = sim_log)
-            configs.append(tc)
-
-
-    testfloatdivconfigs = [
-    "fdh_div_2_1_rv32gc", "fdh_div_2_1_rv64gc", "fdh_div_2_2_rv32gc",
-    "fdh_div_2_2_rv64gc", "fdh_div_2_4_rv32gc", "fdh_div_2_4_rv64gc",
-    "fdh_div_4_1_rv32gc", "fdh_div_4_1_rv64gc", "fdh_div_4_2_rv32gc",
-    "fdh_div_4_2_rv64gc", "fdh_div_4_4_rv32gc", "fdh_div_4_4_rv64gc",
-    "fd_div_2_1_rv32gc", "fd_div_2_1_rv64gc", "fd_div_2_2_rv32gc",
-    "fd_div_2_2_rv64gc", "fd_div_2_4_rv32gc", "fd_div_2_4_rv64gc",
-    "fd_div_4_1_rv32gc", "fd_div_4_1_rv64gc", "fd_div_4_2_rv32gc",
-    "fd_div_4_2_rv64gc", "fd_div_4_4_rv32gc", "fd_div_4_4_rv64gc",
-    "fdqh_div_2_1_rv32gc", "fdqh_div_2_1_rv64gc", "fdqh_div_2_2_rv32gc",
-    "fdqh_div_2_2_rv64gc", "fdqh_div_2_4_rv32gc", "fdqh_div_2_4_rv64gc",
-    "fdqh_div_4_1_rv32gc", "fdqh_div_4_1_rv64gc", "fdqh_div_4_2_rv32gc",
-    "fdqh_div_4_2_rv64gc", "fdqh_div_4_4_rv32gc", "fdqh_div_4_4_rv64gc",
-    "fdq_div_2_1_rv32gc", "fdq_div_2_1_rv64gc", "fdq_div_2_2_rv32gc",
-    "fdq_div_2_2_rv64gc", "fdq_div_2_4_rv32gc", "fdq_div_2_4_rv64gc",
-    "fdq_div_4_1_rv32gc", "fdq_div_4_1_rv64gc", "fdq_div_4_2_rv32gc",
-    "fdq_div_4_2_rv64gc", "fdq_div_4_4_rv32gc", "fdq_div_4_4_rv64gc",
-    "fh_div_2_1_rv32gc", "fh_div_2_1_rv64gc", "fh_div_2_2_rv32gc",
-    "fh_div_2_2_rv64gc", "fh_div_2_4_rv32gc", "fh_div_2_4_rv64gc",
-    "fh_div_4_1_rv32gc", "fh_div_4_1_rv64gc", "fh_div_4_2_rv32gc",
-    "fh_div_4_2_rv64gc", "fh_div_4_4_rv32gc", "fh_div_4_4_rv64gc",
-    "f_div_2_1_rv32gc", "f_div_2_1_rv64gc", "f_div_2_2_rv32gc",
-    "f_div_2_2_rv64gc", "f_div_2_4_rv32gc", "f_div_2_4_rv64gc",
-    "f_div_4_1_rv32gc", "f_div_4_1_rv64gc", "f_div_4_2_rv32gc",
-    "f_div_4_2_rv64gc", "f_div_4_4_rv32gc", "f_div_4_4_rv64gc"
-    ]
-    for config in testfloatdivconfigs:
-        # div test case
-        tests = ["div", "sqrt", "cvtint", "cvtfp"]
-        if ("f_" in config):
-            tests.remove("cvtfp")
-        for test in tests:
-            sim_log = WALLY + "/sim/questa/logs/"+config+"_"+test+".log"
-            tc = TestCase(
-                    name=test,
-                    variant=config,
-                    cmd="wsim --tb testbench_fp " + config + " " + test + " > " + sim_log,
-                    grepstr="All Tests completed with          0 errors",
-                    grepfile = WALLY + "/sim/questa/logs/"+config+"_"+test+".log")
-            configs.append(tc)
-
->>>>>>> 5c4e2ea2
 
     if args.ccov:
         coverStr = "--ccov"
@@ -549,14 +426,14 @@
         addTests(tests_buildrootbootlockstep, lockstepsim, coverStr, configs) # lockstep with Questa and ImperasDV runs overnight
 
     if args.ccov:  # only run RV64GC tests on Questa in code coverage mode
-        addTestsByDir(WALLY+"/addins/cvw-arch-verif/tests/rv64/", "rv64gc", coveragesim, coverStr, configs)
-        addTestsByDir(WALLY+"/addins/cvw-arch-verif/tests/priv/rv64/", "rv64gc", coveragesim, coverStr, configs)
+        addTestsByDir(WALLY+"/addins/cvw-arch-verif/tests/lockstep/rv64/", "rv64gc", coveragesim, coverStr, configs)
+        addTestsByDir(WALLY+"/addins/cvw-arch-verif/tests/lockstep/priv/rv64/", "rv64gc", coveragesim, coverStr, configs)
         addTestsByDir(WALLY+"/tests/coverage/", "rv64gc", coveragesim, coverStr, configs)
     elif args.fcov:  # run tests in lockstep in functional coverage mode
-        addTestsByDir(WALLY+"/addins/cvw-arch-verif/tests/rv32/", "rv32gc", coveragesim, coverStr, configs)
-        addTestsByDir(WALLY+"/addins/cvw-arch-verif/tests/rv64/", "rv64gc", coveragesim, coverStr, configs)
-        addTestsByDir(WALLY+"/addins/cvw-arch-verif/tests/priv/rv32/", "rv32gc", coveragesim, coverStr, configs)
-        addTestsByDir(WALLY+"/addins/cvw-arch-verif/tests/priv/rv64/", "rv64gc", coveragesim, coverStr, configs)
+        addTestsByDir(WALLY+"/addins/cvw-arch-verif/tests/lockstep/rv32/", "rv32gc", coveragesim, coverStr, configs)
+        addTestsByDir(WALLY+"/addins/cvw-arch-verif/tests/lockstep/rv64/", "rv64gc", coveragesim, coverStr, configs)
+        addTestsByDir(WALLY+"/addins/cvw-arch-verif/tests/lockstep/priv/rv32/", "rv32gc", coveragesim, coverStr, configs)
+        addTestsByDir(WALLY+"/addins/cvw-arch-verif/tests/lockstep/priv/rv64/", "rv64gc", coveragesim, coverStr, configs)
     elif (args.breker):
         addTestsByDir(WALLY+"/tests/breker/work", "breker", "questa", coverStr, configs, brekerMode=1)
     else:
