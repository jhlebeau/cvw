#!/usr/bin/env python3
##################################
#
# regression-wally
# David_Harris@Hmc.edu 25 January 2021
# Modified by Jarred Allen <jaallen@g.hmc.edu> and many others
# jcarlin@hmc.edu December 2024
# SPDX-License-Identifier: Apache-2.0 WITH SHL-2.1
#
# Run a regression with multiple configurations in parallel and exit with
# non-zero status code if an error happened, as well as printing human-readable
# output.
#
##################################
import argparse
import multiprocessing
import os
import shutil
import sys
from collections import namedtuple
from multiprocessing import Pool
from multiprocessing import TimeoutError as MPTimeoutError

# Globals
WALLY = os.environ.get('WALLY')
regressionDir = f'{WALLY}/sim'
archVerifDir = f'{WALLY}/addins/cvw-arch-verif'
coveragesim = "questa"     # Questa is required for code/functional coverage
defaultsim = "verilator"   # Default simulator for all other tests
lockstepsim = "questa"
testfloatsim = "questa"    # change to Verilator when Issue #707 about testfloat not running Verilator is resolved


##################################
# Define lists of configurations and tests to run on each configuration
##################################

# The tests are a list with one element for each configuration
# The element consists of the configuration name, a list of test suites to run,
# optionally a string to pass to the simulator, and optionally a nonstandard grep string to check for success

standard_tests = [
        ["rv32e", ["arch32e"]],
        ["rv32i", ["arch32i"]],
        ["rv32imc", ["arch32i", "arch32c", "arch32m", "wally32periph"]], 
        ["rv32gc", ["arch32f", "arch32d", "arch32f_fma", "arch32d_fma", "arch32f_divsqrt", "arch32d_divsqrt",
                    "arch32i", "arch32priv", "arch32c",  "arch32m", "arch32a_amo", "arch32zifencei", "arch32zicond",
                    "arch32zba", "arch32zbb", "arch32zbc", "arch32zbs", "arch32zfh", "arch32zfh_fma",
                    "arch32zfh_divsqrt", "arch32zfaf", "arch32zfad", "wally32a_lrsc", "wally32priv", "wally32periph", "arch32zcb",
                    "arch32zbkb", "arch32zbkc", "arch32zbkx", "arch32zknd", "arch32zkne", "arch32zknh", "arch32vm_sv32", "arch32pmp"]],
        ["rv64i", ["arch64i"]],
        ["rv64gc", ["arch64f", "arch64d", "arch64zfh", "arch64f_fma", "arch64d_fma", "arch64zfh_fma", "arch64f_divsqrt",
                    "arch64d_divsqrt", "arch64zfh_divsqrt", "arch64zfaf", "arch64zfad", "coverage64gc", "arch64i", "arch64priv",
                    "arch64c",  "arch64m", "arch64zcb", "arch64zifencei", "arch64zicond", "arch64a_amo", "wally64a_lrsc",
                    "wally64periph", "wally64priv", "arch64zbkb", "arch64zbkc", "arch64zbkx", "arch64zknd", "arch64zkne", "arch64zknh",
                    "arch64zba",  "arch64zbb",  "arch64zbc", "arch64zbs", "arch64pmp"]], # add when working:  "arch64zicboz"
    ]

# Separate test for short buildroot run through OpenSBI UART output
tests_buildrootshort = [
                    ["buildroot", ["buildroot"], "--args +INSTR_LIMIT=1600000", # Instruction limit gets to first OpenSBI UART output
                        "OpenSBI v", "buildroot_uart.out"]
    ]

# Separate test for full buildroot run
tests_buildrootboot = [
                    ["buildroot", ["buildroot"], "--args +INSTR_LIMIT=600000000", # boot entire buildroot Linux to login prompt
                        "WallyHostname login: ", "buildroot_uart.out"]
    ]

tests_buildrootbootlockstep = [
                    ["buildroot", ["buildroot"], "--args +INSTR_LIMIT=600000000 --lockstep", # boot entire buildroot Linux to login prompt
                        "WallyHostname login: ", "buildroot_uart.out"]
    ]

derivconfigtests = [
        # memory system
        ["tlb2_rv32gc", ["wally32priv"]],
        ["tlb16_rv32gc", ["wally32priv"]],
        ["tlb2_rv64gc", ["wally64priv"]],
        ["tlb16_rv64gc", ["wally64priv"]],
        ["way_1_4096_512_rv32gc", ["arch32i"]],
        ["way_2_4096_512_rv32gc", ["arch32i"]],
        ["way_8_4096_512_rv32gc", ["arch32i"]],
        ["way_4_2048_512_rv32gc", ["arch32i"]],
        ["way_4_4096_256_rv32gc", ["arch32i"]],
        ["way_1_4096_512_rv64gc", ["arch64i"]],
        ["way_2_4096_512_rv64gc", ["arch64i"]],
        ["way_8_4096_512_rv64gc", ["arch64i"]],
        ["way_4_2048_512_rv64gc", ["arch64i"]],
        ["way_4_4096_256_rv64gc", ["arch64i"]],
        ["way_4_4096_1024_rv64gc", ["arch64i"]],
        ["ram_0_0_rv64gc", ["ahb64"]],
        ["ram_1_0_rv64gc", ["ahb64"]],
        ["ram_1_1_rv64gc", ["ahb64"]],
        ["ram_2_0_rv64gc", ["ahb64"]],
        ["ram_2_1_rv64gc", ["ahb64"]],
        # RV32 cacheless designs will not work unless DTIM supports FLEN > XLEN.  This support is not planned.
        # ["nodcache_rv32gc", ["ahb32"]],
        # ["nocache_rv32gc", ["ahb32"]],
        ["noicache_rv32gc", ["ahb32"]],
        ["noicache_rv64gc", ["ahb64"]],
        ["nodcache_rv64gc", ["ahb64"]],
        ["nocache_rv64gc", ["ahb64"]],

        # Atomic variants
        ["zaamo_rv64gc", ["arch64i", "arch64a_amo"]],
        ["zalrsc_rv64gc", ["arch64i", "wally64a_lrsc"]],
        ["zaamo_rv32gc", ["arch32i", "arch32a_amo"]],
        ["zalrsc_rv32gc", ["arch32i", "wally32a_lrsc"]],

        # Bit manipulation and crypto variants
        ["zba_rv32gc", ["arch32i", "arch32zba"]],
        ["zbb_rv32gc", ["arch32i", "arch32zbb"]],
        ["zbc_rv32gc", ["arch32i", "arch32zbc"]],
        ["zbs_rv32gc", ["arch32i", "arch32zbs"]],
        ["zbkb_rv32gc", ["arch32i", "arch32zbkb"]],
        ["zbkc_rv32gc", ["arch32i", "arch32zbkc"]],
        ["zbkx_rv32gc", ["arch32i", "arch32zbkx"]],
        ["zkne_rv32gc", ["arch32i", "arch32zkne"]],
        ["zknd_rv32gc", ["arch32i", "arch32zknd"]],
        ["zknh_rv32gc", ["arch32i", "arch32zknh"]],

        ["zba_rv64gc", ["arch64i", "arch64zba"]],
        ["zbb_rv64gc", ["arch64i", "arch64zbb"]],
        ["zbc_rv64gc", ["arch64i", "arch64zbc"]],
        ["zbs_rv64gc", ["arch64i", "arch64zbs"]],
        ["zbkb_rv64gc", ["arch64i", "arch64zbkb"]],
        ["zbkc_rv64gc", ["arch64i", "arch64zbkc"]],
        ["zbkx_rv64gc", ["arch64i", "arch64zbkx"]],
        ["zkne_rv64gc", ["arch64i", "arch64zkne"]],
        ["zknd_rv64gc", ["arch64i", "arch64zknd"]],
        ["zknh_rv64gc", ["arch64i", "arch64zknh"]],

        # No privilege modes variants
        ["noS_rv32gc", ["arch32i", "arch32f", "arch32priv", "arch32c", "arch32m", "arch32a_amo", "arch32zifencei", "arch32zicond",
                        "arch32zba", "arch32zfaf", "arch32zfad", "wally32a_lrsc", "arch32zcb", "arch32zbkx", "arch32zknd"]],
        ["noS_rv64gc", ["arch64i", "arch64f", "arch64priv", "arch64c", "arch64m", "arch64a_amo", "arch64zifencei", "arch64zicond",
                        "arch64zba", "arch64zfaf", "arch64zfad", "wally64a_lrsc", "arch64zcb", "arch64zbkx", "arch64zknd"]],
        ["noU_rv32gc", ["arch32i", "arch32f", "arch32priv", "arch32c", "arch32m", "arch32a_amo", "arch32zifencei", "arch32zicond",
                        "arch32zba", "arch32zfaf", "arch32zfad", "wally32a_lrsc", "arch32zcb", "arch32zbkx", "arch32zknd"]],
        ["noU_rv64gc", ["arch64i", "arch64f", "arch64priv", "arch64c", "arch64m", "arch64a_amo", "arch64zifencei", "arch64zicond",
                        "arch64zba", "arch64zfaf", "arch64zfad", "wally64a_lrsc", "arch64zcb", "arch64zbkx", "arch64zknd"]],

        ### add misaligned tests

        # fp/int divider permutations
        ["div_2_1_rv32gc", ["arch32f_divsqrt", "arch32d_divsqrt", "arch32m"]],
        ["div_2_1i_rv32gc", ["arch32f_divsqrt", "arch32d_divsqrt", "arch32m"]],
        ["div_2_2_rv32gc", ["arch32f_divsqrt", "arch32d_divsqrt", "arch32m"]],
        ["div_2_2i_rv32gc", ["arch32f_divsqrt", "arch32d_divsqrt", "arch32m"]],
        ["div_2_4_rv32gc", ["arch32f_divsqrt", "arch32d_divsqrt", "arch32m"]],
        ["div_2_4i_rv32gc", ["arch32f_divsqrt", "arch32d_divsqrt", "arch32m"]],
        ["div_4_1_rv32gc", ["arch32f_divsqrt", "arch32d_divsqrt", "arch32m"]],
        ["div_4_1i_rv32gc", ["arch32f_divsqrt", "arch32d_divsqrt", "arch32m"]],
        ["div_4_2_rv32gc", ["arch32f_divsqrt", "arch32d_divsqrt", "arch32m"]],
        ["div_4_2i_rv32gc", ["arch32f_divsqrt", "arch32d_divsqrt", "arch32m"]],
        ["div_4_4_rv32gc", ["arch32f_divsqrt", "arch32d_divsqrt", "arch32m"]],
        ["div_4_4i_rv32gc", ["arch32f_divsqrt", "arch32d_divsqrt", "arch32m"]],
        ["div_2_1_rv64gc", ["arch64f_divsqrt", "arch64d_divsqrt", "arch64m"]],
        ["div_2_1i_rv64gc", ["arch64f_divsqrt", "arch64d_divsqrt", "arch64m"]],
        ["div_2_2_rv64gc", ["arch64f_divsqrt", "arch64d_divsqrt", "arch64m"]],
        ["div_2_2i_rv64gc", ["arch64f_divsqrt", "arch64d_divsqrt", "arch64m"]],
        ["div_2_4_rv64gc", ["arch64f_divsqrt", "arch64d_divsqrt", "arch64m"]],
        ["div_2_4i_rv64gc", ["arch64f_divsqrt", "arch64d_divsqrt", "arch64m"]],
        ["div_4_1_rv64gc", ["arch64f_divsqrt", "arch64d_divsqrt", "arch64m"]],
        ["div_4_1i_rv64gc", ["arch64f_divsqrt", "arch64d_divsqrt", "arch64m"]],
        ["div_4_2_rv64gc", ["arch64f_divsqrt", "arch64d_divsqrt", "arch64m"]],
        ["div_4_2i_rv64gc", ["arch64f_divsqrt", "arch64d_divsqrt", "arch64m"]],
        ["div_4_4_rv64gc", ["arch64f_divsqrt", "arch64d_divsqrt", "arch64m"]],
        ["div_4_4i_rv64gc", ["arch64f_divsqrt", "arch64d_divsqrt", "arch64m"]],

        # fpu permutations
        ["f_rv32gc", ["arch32f", "arch32f_divsqrt", "arch32f_fma", "arch32zfaf"]],
        ["fh_rv32gc", ["arch32f", "arch32f_divsqrt", "arch32f_fma", "arch32zfh", "arch32zfh_divsqrt", "arch32zfaf"]],
        ["fdh_rv32gc", ["arch32f", "arch32f_divsqrt", "arch32f_fma", "arch32d", "arch32d_divsqrt", "arch32d_fma", "arch32zfh", "arch32zfh_divsqrt", "arch32zfaf", "arch32zfad"]],
        ["fdq_rv32gc", ["arch32f", "arch32f_divsqrt", "arch32f_fma", "arch32d", "arch32d_divsqrt", "arch32d_fma", "arch32i", "arch32zfaf", "arch32zfad"]],
        ["fdqh_rv32gc", ["arch32f", "arch32f_divsqrt", "arch32f_fma", "arch32d", "arch32d_divsqrt", "arch32d_fma", "arch32zfh", "arch32zfh_divsqrt", "arch32i", "arch32zfaf", "arch32zfad"]],
        ["f_rv64gc", ["arch64f", "arch64f_divsqrt", "arch64f_fma", "arch64zfaf"]],
        ["fh_rv64gc", ["arch64f", "arch64f_divsqrt", "arch64f_fma", "arch64zfh", "arch64zfh_divsqrt", "arch64zfaf"]],
        ["fdh_rv64gc", ["arch64f", "arch64f_divsqrt", "arch64f_fma", "arch64d", "arch64d_divsqrt", "arch64d_fma", "arch64zfh", "arch64zfh_divsqrt", "arch64zfaf", "arch64zfad"]],
        ["fdq_rv64gc", ["arch64f", "arch64f_divsqrt", "arch64f_fma", "arch64d", "arch64d_divsqrt", "arch64d_fma", "arch64i", "arch64zfaf", "arch64zfad"]],
        ["fdqh_rv64gc", ["arch64f", "arch64f_divsqrt", "arch64f_fma", "arch64d", "arch64d_divsqrt", "arch64d_fma", "arch64zfh", "arch64zfh_divsqrt", "arch64i",  "arch64zfaf", "arch64zfad"]], # "wally64q" when Q is supported again in riscof config file
    ]

bpredtests = [
        ["nobpred_rv32gc",                 ["arch32i"], "--params \"PrintHPMCounters=1\\'b1\""],

        # twobit dirpred
        ["bpred_TWOBIT_6_16_10_0_rv32gc",  ["embench"], "--params \"PrintHPMCounters=1\\'b1\""],
        ["bpred_TWOBIT_6_16_10_1_rv32gc",  ["embench"], "--params \"PrintHPMCounters=1\\'b1\""],
        ["bpred_TWOBIT_8_16_10_0_rv32gc",  ["embench"], "--params \"PrintHPMCounters=1\\'b1\""],
        ["bpred_TWOBIT_8_16_10_1_rv32gc",  ["embench"], "--params \"PrintHPMCounters=1\\'b1\""],
        ["bpred_TWOBIT_10_16_10_0_rv32gc", ["embench"], "--params \"PrintHPMCounters=1\\'b1\""],
        ["bpred_TWOBIT_10_16_10_1_rv32gc", ["embench"], "--params \"PrintHPMCounters=1\\'b1\""],
        ["bpred_TWOBIT_12_16_10_0_rv32gc", ["embench"], "--params \"PrintHPMCounters=1\\'b1\""],
        ["bpred_TWOBIT_12_16_10_1_rv32gc", ["embench"], "--params \"PrintHPMCounters=1\\'b1\""],
        ["bpred_TWOBIT_14_16_10_0_rv32gc", ["embench"], "--params \"PrintHPMCounters=1\\'b1\""],
        ["bpred_TWOBIT_14_16_10_1_rv32gc", ["embench"], "--params \"PrintHPMCounters=1\\'b1\""],
        ["bpred_TWOBIT_16_16_10_0_rv32gc", ["embench"], "--params \"PrintHPMCounters=1\\'b1\""],
        ["bpred_TWOBIT_16_16_10_1_rv32gc", ["embench"], "--params \"PrintHPMCounters=1\\'b1\""],

        # gshare dirpred
        ["bpred_GSHARE_6_16_10_0_rv32gc",  ["embench"], "--params \"PrintHPMCounters=1\\'b1\""],
        ["bpred_GSHARE_6_16_10_1_rv32gc",  ["embench"], "--params \"PrintHPMCounters=1\\'b1\""],
        ["bpred_GSHARE_8_16_10_0_rv32gc",  ["embench"], "--params \"PrintHPMCounters=1\\'b1\""],
        ["bpred_GSHARE_8_16_10_1_rv32gc",  ["embench"], "--params \"PrintHPMCounters=1\\'b1\""],
        ["bpred_GSHARE_10_16_10_0_rv32gc", ["embench"], "--params \"PrintHPMCounters=1\\'b1\""],
        ["bpred_GSHARE_10_16_10_1_rv32gc", ["embench"], "--params \"PrintHPMCounters=1\\'b1\""],
        ["bpred_GSHARE_12_16_10_0_rv32gc", ["embench"], "--params \"PrintHPMCounters=1\\'b1\""],
        ["bpred_GSHARE_12_16_10_1_rv32gc", ["embench"], "--params \"PrintHPMCounters=1\\'b1\""],
        ["bpred_GSHARE_14_16_10_0_rv32gc", ["embench"], "--params \"PrintHPMCounters=1\\'b1\""],
        ["bpred_GSHARE_14_16_10_1_rv32gc", ["embench"], "--params \"PrintHPMCounters=1\\'b1\""],
        ["bpred_GSHARE_16_16_10_0_rv32gc", ["embench"], "--params \"PrintHPMCounters=1\\'b1\""],
        ["bpred_GSHARE_16_16_10_1_rv32gc", ["embench"], "--params \"PrintHPMCounters=1\\'b1\""],

        # btb
        ["bpred_GSHARE_10_16_6_0_rv32gc",  ["embench"], "--params \"PrintHPMCounters=1\\'b1\""],
        ["bpred_GSHARE_10_16_6_1_rv32gc",  ["embench"], "--params \"PrintHPMCounters=1\\'b1\""],
        ["bpred_GSHARE_10_16_8_0_rv32gc",  ["embench"], "--params \"PrintHPMCounters=1\\'b1\""],
        ["bpred_GSHARE_10_16_8_1_rv32gc",  ["embench"], "--params \"PrintHPMCounters=1\\'b1\""],
        # bpred_GSHARE_10_16_10_* tested above
        ["bpred_GSHARE_10_16_12_0_rv32gc", ["embench"], "--params \"PrintHPMCounters=1\\'b1\""],
        ["bpred_GSHARE_10_16_12_1_rv32gc", ["embench"], "--params \"PrintHPMCounters=1\\'b1\""],
        ["bpred_GSHARE_10_16_14_0_rv32gc", ["embench"], "--params \"PrintHPMCounters=1\\'b1\""],
        ["bpred_GSHARE_10_16_14_1_rv32gc", ["embench"], "--params \"PrintHPMCounters=1\\'b1\""],
        ["bpred_GSHARE_10_16_16_0_rv32gc", ["embench"], "--params \"PrintHPMCounters=1\\'b1\""],
        ["bpred_GSHARE_10_16_16_1_rv32gc", ["embench"], "--params \"PrintHPMCounters=1\\'b1\""],

        # ras
        ["bpred_GSHARE_10_2_10_0_rv32gc",  ["embench"], "--params \"PrintHPMCounters=1\\'b1\""],
        ["bpred_GSHARE_10_2_10_1_rv32gc",  ["embench"], "--params \"PrintHPMCounters=1\\'b1\""],
        ["bpred_GSHARE_10_3_10_0_rv32gc",  ["embench"], "--params \"PrintHPMCounters=1\\'b1\""],
        ["bpred_GSHARE_10_3_10_1_rv32gc",  ["embench"], "--params \"PrintHPMCounters=1\\'b1\""],
        ["bpred_GSHARE_10_4_10_0_rv32gc",  ["embench"], "--params \"PrintHPMCounters=1\\'b1\""],
        ["bpred_GSHARE_10_4_10_1_rv32gc",  ["embench"], "--params \"PrintHPMCounters=1\\'b1\""],
        ["bpred_GSHARE_10_6_10_0_rv32gc",  ["embench"], "--params \"PrintHPMCounters=1\\'b1\""],
        ["bpred_GSHARE_10_6_10_1_rv32gc",  ["embench"], "--params \"PrintHPMCounters=1\\'b1\""],
        ["bpred_GSHARE_10_10_10_0_rv32gc", ["embench"], "--params \"PrintHPMCounters=1\\'b1\""],
        ["bpred_GSHARE_10_10_10_1_rv32gc", ["embench"], "--params \"PrintHPMCounters=1\\'b1\""],
        # bpred_GSHARE_10_16_10_* tested above
]

testfloatdivconfigs = [
    "fdh_div_2_1_rv32gc", "fdh_div_2_1_rv64gc", "fdh_div_2_2_rv32gc",
    "fdh_div_2_2_rv64gc", "fdh_div_2_4_rv32gc", "fdh_div_2_4_rv64gc",
    "fdh_div_4_1_rv32gc", "fdh_div_4_1_rv64gc", "fdh_div_4_2_rv32gc",
    "fdh_div_4_2_rv64gc", "fdh_div_4_4_rv32gc", "fdh_div_4_4_rv64gc",
    "fd_div_2_1_rv32gc", "fd_div_2_1_rv64gc", "fd_div_2_2_rv32gc",
    "fd_div_2_2_rv64gc", "fd_div_2_4_rv32gc", "fd_div_2_4_rv64gc",
    "fd_div_4_1_rv32gc", "fd_div_4_1_rv64gc", "fd_div_4_2_rv32gc",
    "fd_div_4_2_rv64gc", "fd_div_4_4_rv32gc", "fd_div_4_4_rv64gc",
    "fdqh_div_2_1_rv32gc", "fdqh_div_2_1_rv64gc", "fdqh_div_2_2_rv32gc",
    "fdqh_div_2_2_rv64gc", "fdqh_div_2_4_rv32gc", "fdqh_div_2_4_rv64gc",
    "fdqh_div_4_1_rv32gc", "fdqh_div_4_1_rv64gc", "fdqh_div_4_2_rv32gc",
    "fdqh_div_4_2_rv64gc", "fdqh_div_4_4_rv32gc", "fdqh_div_4_4_rv64gc",
    "fdq_div_2_1_rv32gc", "fdq_div_2_1_rv64gc", "fdq_div_2_2_rv32gc",
    "fdq_div_2_2_rv64gc", "fdq_div_2_4_rv32gc", "fdq_div_2_4_rv64gc",
    "fdq_div_4_1_rv32gc", "fdq_div_4_1_rv64gc", "fdq_div_4_2_rv32gc",
    "fdq_div_4_2_rv64gc", "fdq_div_4_4_rv32gc", "fdq_div_4_4_rv64gc",
    "fh_div_2_1_rv32gc", "fh_div_2_1_rv64gc", "fh_div_2_2_rv32gc",
    "fh_div_2_2_rv64gc", "fh_div_2_4_rv32gc", "fh_div_2_4_rv64gc",
    "fh_div_4_1_rv32gc", "fh_div_4_1_rv64gc", "fh_div_4_2_rv32gc",
    "fh_div_4_2_rv64gc", "fh_div_4_4_rv32gc", "fh_div_4_4_rv64gc",
    "f_div_2_1_rv32gc", "f_div_2_1_rv64gc", "f_div_2_2_rv32gc",
    "f_div_2_2_rv64gc", "f_div_2_4_rv32gc", "f_div_2_4_rv64gc",
    "f_div_4_1_rv32gc", "f_div_4_1_rv64gc", "f_div_4_2_rv32gc",
    "f_div_4_2_rv64gc", "f_div_4_4_rv32gc", "f_div_4_4_rv64gc",
]

# list of tests not supported by ImperasDV yet that should be waived during lockstep testing
lockstepwaivers = [
    "WALLY-q-01.S_ref.elf",     # Q extension is not supported by ImperasDV
    "WALLY-cbom-01.S_ref.elf", #,  # cbom extension is not supported by ImperasDV because there is no cache model in ImperasDV
]

##################################
# Data Types & Functions
##################################

TestCase = namedtuple("TestCase", ['name', 'variant', 'cmd', 'grepstr', 'grepfile'])
# name:     the name of this test configuration (used in printing human-readable
#           output and picking logfile names)
# cmd:      the command to run to test (should include the logfile as '{}', and
#           the command needs to write to that file)
# grepstr:  the string to grep through the log file for. The test succeeds iff
#           grep finds that string in the logfile (is used by grep, so it may
#           be any pattern grep accepts, see `man 1 grep` for more info).
# grepfile:  a string containing the location of the file to be searched for output

class bcolors:
    HEADER = '\033[95m'
    OKBLUE = '\033[94m'
    OKCYAN = '\033[96m'
    OKGREEN = '\033[92m'
    WARNING = '\033[93m'
    FAIL = '\033[91m'
    ENDC = '\033[0m'
    BOLD = '\033[1m'
    UNDERLINE = '\033[4m'


def addTests(testList, sim, coverStr, configs):
    sim_logdir = f"{regressionDir}/{sim}/logs/"
    for test in testList:
        config = test[0]
        suites = test[1]
        flags = f"{test[2]}" if len(test) >= 3 else ""
        gs = test[3] if len(test) >= 4 else "All tests ran without failures"
        cmdPrefix=f"wsim --sim {sim} {coverStr} {flags} {config}"
        for t in suites:
            sim_log = f"{sim_logdir}{config}_{t}.log"
            grepfile = sim_logdir + test[4] if len(test) >= 5 else sim_log
            tc = TestCase(
                    name=t,
                    variant=config,
                    cmd=f"{cmdPrefix} {t} > {sim_log}",
                    grepstr=gs,
                    grepfile = grepfile)
            configs.append(tc)


def addTestsByDir(testDir, config, sim, coverStr, configs, lockstepMode=0, brekerMode=0):
    if not os.path.isdir(testDir):
        print(f"Error: Directory not found: {testDir}")
        sys.exit(1)

    sim_logdir = f"{regressionDir}/{sim}/logs/"
    cmdPrefix = f"wsim --sim {sim} {coverStr} {'--lockstep' if lockstepMode else ''} {config}"
    # fcov/ccov only runs on WALLY-COV-ALL.elf files; other lockstep runs on all files
    # fileStart = "WALLY-COV-ALL" if "cvw-arch-verif/tests" in testDir and "priv" not in testDir else "ref" if "riscv-arch-test" in testDir else ""
    fileStart = "ref" if "riscv-arch-test" in testDir else ""
    fileEnd = ".elf"
    if lockstepMode:
        gs = "Mismatches            : 0"
    elif brekerMode:
        gs="# trek: info: summary: Test PASSED"
    elif coverStr == "--fcov":
        gs = "Functional coverage test complete."
    else:
        gs = "Single Elf file tests are not signatured verified."
    for dirpath, _, filenames in os.walk(os.path.abspath(testDir)):
        for file in filenames:
            if file.endswith(fileEnd) and file.startswith(fileStart):
                fullfile = os.path.join(dirpath, file)
                fields = fullfile.rsplit('/', 3)
                shortelf = f"{fields[1]}_{fields[3]}" if fields[2] == "ref" else f"{fields[2]}_{fields[3]}"
                if shortelf in lockstepwaivers: # skip tests that itch bugs in ImperasDV
                    print(f"{bcolors.WARNING}Skipping waived test {shortelf}{bcolors.ENDC}")
                    continue
                sim_log = f"{sim_logdir}{config}_{shortelf}.log"
                tc = TestCase(
                        name=file,
                        variant=config,
                        cmd=f"{cmdPrefix} {fullfile} > {sim_log}",
                        grepstr=gs,
                        grepfile = sim_log)
                configs.append(tc)

def search_log_for_text(text, grepfile):
    with open(grepfile, errors="ignore") as file:
        content = file.readlines()
        for line in content:
            if "warning:" in line.lower():
                print(f"{bcolors.WARNING}{line.strip()}{bcolors.ENDC}")
            if "error:" in line.lower():
                print(f"{bcolors.FAIL}{line.strip()}{bcolors.ENDC}")
        return any(text in line for line in content)

def run_test_case(config, dryrun: bool = False):
    grepfile = config.grepfile
    cmd = config.cmd
    if dryrun:
        print(f"Executing {cmd}", flush=True)
        return 0
    else:
        os.system(cmd)
        if search_log_for_text(config.grepstr, grepfile):
            # Flush is needed to flush output to stdout when running in multiprocessing Pool
            print(f"{bcolors.OKGREEN}{cmd}: Success{bcolors.ENDC}", flush=True)
            return 0
        else:
            print(f"{bcolors.FAIL}{cmd}: Failures detected in output{bcolors.ENDC}", flush=True)
            print(f"  Check {grepfile}", flush=True)
            return 1


def parse_args():
    parser = argparse.ArgumentParser()
    parser.add_argument("--ccov", help="Code Coverage", action="store_true")
    parser.add_argument("--fcov", help="Functional Coverage", action="store_true")
    parser.add_argument("--fcov-act", help="Functional Coverage from riscv-arch-test tests", action="store_true")
    parser.add_argument("--nightly", help="Run large nightly regression", action="store_true")
    parser.add_argument("--buildroot", help="Include Buildroot Linux boot test (takes many hours, done along with --nightly)", action="store_true")
    parser.add_argument("--testfloat", help="Include Testfloat floating-point unit tests", action="store_true")
    parser.add_argument("--branch", help="Run branch predictor accuracy tests", action="store_true")
    parser.add_argument("--fp", help="Include floating-point tests in coverage (slower runtime)", action="store_true") # Currently not used
    parser.add_argument("--breker", help="Run Breker tests", action="store_true") # Requires a license for the breker tool. See tests/breker/README.md for details
    parser.add_argument("--dryrun", help="Print commands invoked to console without running regression", action="store_true")
    return parser.parse_args()


def process_args(args):
    coverStr = ""
    # exercise all simulators in nightly; can omit a sim if no license is available
    sims = ["questa", "verilator", "vcs"] if args.nightly else [defaultsim]
    if args.ccov:
        sims = [coveragesim]
        coverStr = "--ccov"
        TIMEOUT_DUR = 20*60 # seconds
        for d in ["ucdb", "cov"]:
            shutil.rmtree(f"{regressionDir}/questa/{d}", ignore_errors=True)
            os.makedirs(f"{regressionDir}/questa/{d}", exist_ok=True)
    elif args.fcov or args.fcov_act or args.breker:
        sims = [coveragesim]
        coverStr = "--fcov"
        TIMEOUT_DUR = 30*60
        shutil.rmtree(f"{regressionDir}/questa/fcov_ucdb", ignore_errors=True)
        os.makedirs(f"{regressionDir}/questa/fcov_ucdb", exist_ok=True)
    elif args.buildroot:
        TIMEOUT_DUR = 60*3600 # 2.5 days
    elif args.testfloat:
        sims = [testfloatsim]
        TIMEOUT_DUR = 30*60 # seconds
    elif args.branch:
        TIMEOUT_DUR = 120*60 # seconds
    elif args.nightly:
        TIMEOUT_DUR = 30*60 # seconds
    else:
        TIMEOUT_DUR = 10*60 # seconds

    return sims, coverStr, TIMEOUT_DUR


def selectTests(args, sims, coverStr):
    # Run Lint
    configs = [
        TestCase(
            name="lints",
            variant="all",
            cmd=f"lint-wally {'--nightly' if args.nightly else ''} | tee {regressionDir}/verilator/logs/all_lints.log",
            grepstr="lints run with no errors or warnings",
            grepfile = f"{regressionDir}/verilator/logs/all_lints.log")
        ]

    # run full buildroot boot simulation (slow) if buildroot flag is set.  Start it early to overlap with other tests
    if args.buildroot:
        # addTests(tests_buildrootboot, defaultsim) # non-lockstep with Verilator runs in about 2 hours
        addTests(tests_buildrootbootlockstep, lockstepsim, coverStr, configs) # lockstep with Questa and ImperasDV runs overnight
    # only run RV64GC tests on in code coverage mode
    if args.ccov:
        addTestsByDir(f"{archVerifDir}/tests/rv64/", "rv64gc", coveragesim, coverStr, configs)
        addTestsByDir(f"{archVerifDir}/tests/priv/rv64/", "rv64gc", coveragesim, coverStr, configs) # doesn't help coverage much dh 4/12/25
        addTestsByDir(WALLY+"/tests/coverage/", "rv64gc", coveragesim, coverStr, configs)
        # Extra tests from riscv-arch-test that should be run as part of the functional coverage suite
        addTestsByDir(f"{WALLY}/tests/riscof/work/riscv-arch-test/rv64i_m/pmp", "rv64gc", coveragesim, coverStr, configs)
        addTestsByDir(f"{WALLY}/tests/riscof/work/wally-riscv-arch-test/rv64i_m/privilege", "rv64gc", coveragesim, coverStr, configs)
        # addTestsByDir(f"{WALLY}/tests/riscof/work/riscv-arch-test/rv64i_m/F", "rv64gc", coveragesim, coverStr, configs) # doesn't help fdivsqrt coverage 4/3/2025
    # run tests in lockstep in functional coverage mode
    if args.fcov:
        addTestsByDir(f"{archVerifDir}/tests/rv32/", "rv32gc", coveragesim, coverStr, configs, lockstepMode=1)
        addTestsByDir(f"{archVerifDir}/tests/rv64/", "rv64gc", coveragesim, coverStr, configs, lockstepMode=1)
        addTestsByDir(f"{archVerifDir}/tests/priv/rv32/", "rv32gc", coveragesim, coverStr, configs, lockstepMode=1)
        addTestsByDir(f"{archVerifDir}/tests/priv/rv64/", "rv64gc", coveragesim, coverStr, configs, lockstepMode=1)
        # Extra tests from riscv-arch-test that should be run as part of the functional coverage suite
        addTestsByDir(f"{WALLY}/tests/riscof/work/riscv-arch-test/rv32i_m/vm_sv32", "rv32gc", coveragesim, coverStr, configs, lockstepMode=1)
        # addTestsByDir(f"{WALLY}/tests/riscof/work/riscv-arch-test/rv32i_m/pmp32", "rv32gc", coveragesim, coverStr, configs, lockstepMode=1) TODO: Add when working in lockstep
        # addTestsByDir(f"{WALLY}/tests/riscof/work/riscv-arch-test/rv64i_m/pmp", "rv64gc", coveragesim, coverStr, configs, lockstepMode=1) TODO: Add when working in lockstep
<<<<<<< HEAD
    elif args.fcov_act:
        addTestsByDir(f"{WALLY}/tests/riscof/work/riscv-arch-test/rv32i_m/I", "rv32gc", coveragesim, coverStr, configs, lockstepMode=1)
        addTestsByDir(f"{WALLY}/tests/riscof/work/riscv-arch-test/rv64i_m/I", "rv64gc", coveragesim, coverStr, configs, lockstepMode=1)
    elif args.breker:
=======
    # run riscv-arch-test tests in functional coverage mode
    if args.fcov_act:
        addTestsByDir(f"{WALLY}/tests/riscof/work/riscv-arch-test/rv32i_m", "rv32gc", coveragesim, coverStr, configs, lockstepMode=1)
        addTestsByDir(f"{WALLY}/tests/riscof/work/riscv-arch-test/rv64i_m", "rv64gc", coveragesim, coverStr, configs, lockstepMode=1)
    # run branch predictor tests
    if args.branch:
        addTests(bpredtests, defaultsim, coverStr, configs)
    # run Breker tests (requires a license for the breker tool)
    if args.breker:
>>>>>>> 1a36de09
        addTestsByDir(WALLY+"/tests/breker/work", "breker", "questa", coverStr, configs, brekerMode=1)
    # standard tests
    if not (args.testfloat or args.branch):
        for sim in sims:
            if not (args.buildroot and sim == lockstepsim):  # skip short buildroot sim if running long one
                addTests(tests_buildrootshort, sim, coverStr, configs)
            addTests(standard_tests, sim, coverStr, configs)
    # run derivative configurations and lockstep tests in nightly regression
    if args.nightly:
        addTestsByDir(WALLY+"/tests/coverage", "rv64gc", lockstepsim, coverStr, configs, lockstepMode=1)
        addTestsByDir(WALLY+"/tests/riscof/work/wally-riscv-arch-test/rv64i_m", "rv64gc", lockstepsim, coverStr, configs, lockstepMode=1)
        addTestsByDir(WALLY+"/tests/riscof/work/wally-riscv-arch-test/rv32i_m", "rv32gc", lockstepsim, coverStr, configs, lockstepMode=1)
        addTests(derivconfigtests, defaultsim, coverStr, configs)
        # addTests(bpredtests, defaultsim) # This is currently broken in regression due to something related to the new wsim script.
    # testfloat tests
    if (args.testfloat or args.nightly): # for nightly, run testfloat along with others
        testfloatconfigs = ["fdqh_rv64gc", "fdq_rv64gc", "fdh_rv64gc", "fd_rv64gc", "fh_rv64gc", "f_rv64gc", "fdqh_rv32gc", "f_rv32gc"]
        for config in testfloatconfigs + testfloatdivconfigs:
            tests = ["div", "sqrt", "cvtint", "cvtfp"]
            if config in testfloatconfigs:
                tests.extend(["add", "sub", "mul", "fma", "cmp"])
            if "f_" in config:
                tests.remove("cvtfp")
            for test in tests:
                sim_log = f"{regressionDir}/{testfloatsim}/logs/{config}_{test}.log"
                tc = TestCase(
                        name=test,
                        variant=config,
                        cmd=f"wsim --tb testbench_fp --sim {testfloatsim} {config} {test} > {sim_log}",
                        grepstr="All Tests completed with          0 errors",
                        grepfile = sim_log)
                configs.append(tc)
    return configs


def makeDirs(sims):
    # Always need verilator directories for lint
    if "verilator" not in sims: sims.append("verilator")
    for sim in sims:
        dirs = [f"{regressionDir}/{sim}/wkdir", f"{regressionDir}/{sim}/logs"]
        for d in dirs:
            shutil.rmtree(d, ignore_errors=True)
            os.makedirs(d, exist_ok=True)


def main(args):
    sims, coverStr, TIMEOUT_DUR = process_args(args)
    makeDirs(sims)
    configs = selectTests(args, sims, coverStr)
    # Scale the number of concurrent processes to the number of test cases, but
    # max out at a limited number of concurrent processes to not overwhelm the system
    # right now fcov and nightly use Imperas
    ImperasDVLicenseCount = 16 if args.fcov or args.fcov_act or args.nightly else 10000
    with Pool(processes=min(len(configs),multiprocessing.cpu_count(), ImperasDVLicenseCount)) as pool:
        num_fail = 0
        results = {}
        for config in configs:
            results[config] = pool.apply_async(run_test_case,(config, args.dryrun))
        for (config,result) in results.items():
            try:
                num_fail+=result.get(timeout=TIMEOUT_DUR)
            except MPTimeoutError:
                pool.terminate()
                pool.join()
                num_fail+=1
                print(f"{bcolors.FAIL}{config.cmd}: Timeout - runtime exceeded {TIMEOUT_DUR} seconds{bcolors.ENDC}")

    # Coverage report
    if args.ccov:
        os.system(f"make -C {regressionDir} QuestaCodeCoverage")
    if args.fcov or args.fcov_act or args.breker:
        os.system(f"make -C {archVerifDir} merge")
    # Count the number of failures
    if num_fail:
        print(f"{bcolors.FAIL}Regression failed with {num_fail} failed configurations{bcolors.ENDC}")
    else:
        print(f"{bcolors.OKGREEN}SUCCESS! All tests ran without failures{bcolors.ENDC}")
    return num_fail

if __name__ == '__main__':
    args = parse_args()
    sys.exit(main(args))<|MERGE_RESOLUTION|>--- conflicted
+++ resolved
@@ -466,12 +466,6 @@
         addTestsByDir(f"{WALLY}/tests/riscof/work/riscv-arch-test/rv32i_m/vm_sv32", "rv32gc", coveragesim, coverStr, configs, lockstepMode=1)
         # addTestsByDir(f"{WALLY}/tests/riscof/work/riscv-arch-test/rv32i_m/pmp32", "rv32gc", coveragesim, coverStr, configs, lockstepMode=1) TODO: Add when working in lockstep
         # addTestsByDir(f"{WALLY}/tests/riscof/work/riscv-arch-test/rv64i_m/pmp", "rv64gc", coveragesim, coverStr, configs, lockstepMode=1) TODO: Add when working in lockstep
-<<<<<<< HEAD
-    elif args.fcov_act:
-        addTestsByDir(f"{WALLY}/tests/riscof/work/riscv-arch-test/rv32i_m/I", "rv32gc", coveragesim, coverStr, configs, lockstepMode=1)
-        addTestsByDir(f"{WALLY}/tests/riscof/work/riscv-arch-test/rv64i_m/I", "rv64gc", coveragesim, coverStr, configs, lockstepMode=1)
-    elif args.breker:
-=======
     # run riscv-arch-test tests in functional coverage mode
     if args.fcov_act:
         addTestsByDir(f"{WALLY}/tests/riscof/work/riscv-arch-test/rv32i_m", "rv32gc", coveragesim, coverStr, configs, lockstepMode=1)
@@ -481,7 +475,6 @@
         addTests(bpredtests, defaultsim, coverStr, configs)
     # run Breker tests (requires a license for the breker tool)
     if args.breker:
->>>>>>> 1a36de09
         addTestsByDir(WALLY+"/tests/breker/work", "breker", "questa", coverStr, configs, brekerMode=1)
     # standard tests
     if not (args.testfloat or args.branch):
