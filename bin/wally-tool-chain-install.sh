#!/bin/bash
###########################################
## Tool chain install script.
##
## Written: Ross Thompson ross1728@gmail.com
## Created: 18 January 2023
## Modified: 22 January 2023
## Modified: 23 March 2023
## Modified: 21 June 2024, Jordan Carlin jcarlin@hmc.edu
##
## Purpose: Open source tool chain installation script
##
## A component of the CORE-V-WALLY configurable RISC-V project.
## https://github.com/openhwgroup/cvw
##
## Copyright (C) 2021-23 Harvey Mudd College & Oklahoma State University
##
## SPDX-License-Identifier: Apache-2.0 WITH SHL-2.1
##
## Licensed under the Solderpad Hardware License v 2.1 (the “License”); you may not use this file 
## except in compliance with the License, or, at your option, the Apache License version 2.0. You 
## may obtain a copy of the License at
##
## https:##solderpad.org/licenses/SHL-2.1/
##
## Unless required by applicable law or agreed to in writing, any work distributed under the 
## License is distributed on an “AS IS” BASIS, WITHOUT WARRANTIES OR CONDITIONS OF ANY KIND, 
## either express or implied. See the License for the specific language governing permissions 
## and limitations under the License.
################################################################################################

# Check if root
ROOT=$( [ "${EUID:=$(id -u)}" = 0 ] && echo true || echo false);

# All tools will be installed under the $RISCV directory. By default, if run as root (with sudo)
# this is set to /opt/riscv. Otherwise, it is set to ~/riscv. This value can be changed if needed.
if [ "$ROOT" = true ]; then
  export RISCV="${1:-/opt/riscv}"
else
  export RISCV="${1:-$HOME/riscv}"
fi

export PATH=$PATH:$RISCV/bin:/usr/bin

set -e # break on error

# Modify accordingly for your machine
# Increasing NUM_THREADS will speed up parallel compilation of the tools
#NUM_THREADS=2 # for low memory machines > 16GiB
NUM_THREADS=8  # for >= 32GiB
#NUM_THREADS=16  # for >= 64GiB

mkdir -p "$RISCV"

echo -e "\n*************************************************************************"
echo -e "*************************************************************************"
echo -e "Installing Dependencies from Package Manager"
echo -e "*************************************************************************"
echo -e "*************************************************************************\n"
# Update and Upgrade tools (see https://itsfoss.com/apt-update-vs-upgrade/)
sudo apt update -y
sudo apt upgrade -y
<<<<<<< HEAD

# Packages are grouped by which tool requires them, split by line. 
# If mutltipole tools need a package, it is included in the first tool only
# General/Wally specific, riscv-gnu-toolchain, qemu, spike, verilator, sail
sudo apt install -y git make cmake python3 python3-pip python3-venv curl wget ftp tar pkg-config dialog mutt ssmtp \
                    autoconf automake autotools-dev curl libmpc-dev libmpfr-dev libgmp-dev gawk build-essential bison flex texinfo gperf libtool patchutils bc zlib1g-dev libexpat1-dev ninja-build libglib2.0-dev libslirp-dev \
                    libfdt-dev libpixman-1-dev \
                    device-tree-compiler libboost-regex-dev libboost-system-dev \
                    help2man perl g++ clang ccache libgoogle-perftools-dev numactl mold perl-doc libfl2 libfl-dev zlib1g \
                    opam z3

echo -e "\n*************************************************************************"
echo -e "*************************************************************************"
echo -e "Setting up Python Environment"
echo -e "*************************************************************************"
echo -e "*************************************************************************\n"
=======
sudo apt install -y git gawk make texinfo bison flex build-essential python3 libz-dev libexpat-dev autoconf device-tree-compiler ninja-build libpixman-1-dev ncurses-base ncurses-bin libncurses5-dev dialog curl wget ftp libgmp-dev libglib2.0-dev python3-pip pkg-config opam z3 zlib1g-dev automake autotools-dev libmpc-dev libmpfr-dev  gperf libtool patchutils bc mutt ssmtp gfortran cmake libboost-all-dev
>>>>>>> b0f5fbe4
# Other python libraries used through the book.
cd "$RISCV"
if [ ! -e "$RISCV"/riscv-python/bin/activate ]; then
  python3 -m venv riscv-python
fi
source "$RISCV"/riscv-python/bin/activate
pip install -U pip
pip install -U sphinx sphinx_rtd_theme matplotlib scipy scikit-learn adjustText lief markdown pyyaml testresources riscv_config
pip install -U riscv_isac # to generate new tests, such as quads with fp_dataset.py
source "$RISCV"/riscv-python/bin/activate

# gcc cross-compiler (https://github.com/riscv-collab/riscv-gnu-toolchain)
# To install GCC from source can take hours to compile. 
# This configuration enables multilib to target many flavors of RISC-V.   
# This book is tested with GCC 13.2.0
echo -e "\n*************************************************************************"
echo -e "*************************************************************************"
echo -e "Installing RISC-V GNU Toolchain"
echo -e "*************************************************************************"
echo -e "*************************************************************************\n"
cd "$RISCV"
if [[ ((! -e riscv-gnu-toolchain) && ($(git clone https://github.com/riscv/riscv-gnu-toolchain) || true)) || ($(cd riscv-gnu-toolchain; git fetch; git rev-parse HEAD) != $(cd riscv-gnu-toolchain; git rev-parse master)) || (! -e $RISCV/riscv-gnu-toolchain/stamps/build-gcc-newlib-stage2) ]]; then
  cd riscv-gnu-toolchain
  git checkout master
  git pull
  ./configure --prefix="${RISCV}" --with-multilib-generator="rv32e-ilp32e--;rv32i-ilp32--;rv32im-ilp32--;rv32iac-ilp32--;rv32imac-ilp32--;rv32imafc-ilp32f--;rv32imafdc-ilp32d--;rv64i-lp64--;rv64ic-lp64--;rv64iac-lp64--;rv64imac-lp64--;rv64imafdc-lp64d--;rv64im-lp64--;"
  make -j ${NUM_THREADS}
fi

# elf2hex (https://github.com/sifive/elf2hex)
#The elf2hex utility to converts executable files into hexadecimal files for Verilog simulation. 
# Note: The exe2hex utility that comes with Spike doesn’t work for our purposes because it doesn’t 
# handle programs that start at 0x80000000. The SiFive version above is touchy to install. 
# For example, if Python version 2.x is in your path, it won’t install correctly. 
# Also, be sure riscv64-unknown-elf-objcopy shows up in your path in $RISCV/riscv-gnu-toolchain/bin 
# at the time of compilation, or elf2hex won’t work properly.
echo -e "\n*************************************************************************"
echo -e "*************************************************************************"
echo -e "Installing elf2hex"
echo -e "*************************************************************************"
echo -e "*************************************************************************\n"
cd "$RISCV"
export PATH=$RISCV/bin:$PATH
if [[ ((! -e elf2hex) && ($(git clone https://github.com/sifive/elf2hex.git) || true)) || ($(cd elf2hex; git fetch; git rev-parse HEAD) != $(cd elf2hex; git rev-parse master)) || (! -e $RISCV/bin/riscv64-unknown-elf-elf2bin) ]]; then
  cd elf2hex
  git reset --hard && git clean -f && git checkout master && git pull
  autoreconf -i
  ./configure --target=riscv64-unknown-elf --prefix="$RISCV"
  make
  make install
fi


# QEMU (https://www.qemu.org/docs/master/system/target-riscv.html)
echo -e "\n*************************************************************************"
echo -e "*************************************************************************"
echo -e "Installing QEMU"
echo -e "*************************************************************************"
echo -e "*************************************************************************\n"
cd "$RISCV"
if [[ ((! -e qemu) && ($(git clone --recurse-submodules https://github.com/qemu/qemu) || true)) || ($(cd qemu; git fetch --recurse-submodules=yes; git rev-parse HEAD) != $(cd qemu; git rev-parse master)) || (! -e $RISCV/include/qemu-plugin.h) ]]; then
  cd qemu
  git reset --hard && git clean -f && git checkout master && git pull --recurse-submodules
  ./configure --target-list=riscv64-softmmu --prefix="$RISCV"
  make -j ${NUM_THREADS}
  make install
fi

# Spike (https://github.com/riscv-software-src/riscv-isa-sim)
# Spike also takes a while to install and compile, but this can be done concurrently
# with the GCC installation.
echo -e "\n*************************************************************************"
echo -e "*************************************************************************"
echo -e "Installing SPIKE"
echo -e "*************************************************************************"
echo -e "*************************************************************************\n"
cd "$RISCV"
if [[ ((! -e riscv-isa-sim) && ($(git clone https://github.com/riscv-software-src/riscv-isa-sim) || true)) || ($(cd riscv-isa-sim; git fetch; git rev-parse HEAD) != $(cd riscv-isa-sim; git rev-parse master)) || (! -e $RISCV/lib/pkgconfig/riscv-riscv.pc) ]]; then
  cd riscv-isa-sim
  git reset --hard && git clean -f && git checkout master && git pull
  mkdir -p build
  cd build
  ../configure --prefix="$RISCV"
  make -j ${NUM_THREADS}
  make install
fi


# Wally needs Verilator 5.021 or later.
# Verilator needs to be built from scratch to get the latest version
# apt-get install verilator installs version 4.028 as of 6/8/23
echo -e "\n*************************************************************************"
echo -e "*************************************************************************"
echo -e "Installing Verilator"
echo -e "*************************************************************************"
echo -e "*************************************************************************\n"
cd "$RISCV"
if [[ ((! -e verilator) && ($(git clone https://github.com/verilator/verilator) || true)) || ($(cd verilator; git fetch; git rev-parse HEAD) != $(cd verilator; git rev-parse master)) || (! -e $RISCV/share/pkgconfig/verilator.pc) ]]; then
  # unsetenv VERILATOR_ROOT  # For csh; ignore error if on bash
  unset VERILATOR_ROOT     # For bash
  cd verilator
  git reset --hard && git clean -f && git checkout master && git pull
  autoconf         # Create ./configure script
  ./configure --prefix="$RISCV"     # Configure and create Makefile
  make -j ${NUM_THREADS}  # Build Verilator itself (if error, try just 'make')
  make install
fi

# RISC-V Sail Model (https://github.com/riscv/sail-riscv)
# The RISC-V Sail Model is the golden reference model for RISC-V. It is written in Sail,
# a language designed for expressing the semantics of an ISA. Sail itself is written in 
# OCaml, which is an object-oriented extension of ML, which in turn is a functional programming
# language suited to formal verification. The Sail compiler is installed with the opam OCcaml
# package manager. The Sail compiler has so many dependencies that it can be difficult to install,
# but a binary release of it should be available soon, removing the need to use opam.
echo -e "\n*************************************************************************"
echo -e "*************************************************************************"
echo -e "Installing Sail Compiler"
echo -e "*************************************************************************"
echo -e "*************************************************************************\n"
cd "$RISCV"
opam init -y --disable-sandboxing
opam update -y
opam upgrade -y
opam switch create 5.1.0 || opam switch set 5.1.0
opam install sail -y

echo -e "\n*************************************************************************"
echo -e "*************************************************************************"
echo -e "Installing RISC-V Sail Model"
echo -e "*************************************************************************"
echo -e "*************************************************************************\n"
if [[ ((! -e sail-riscv) && ($(git clone https://github.com/riscv/sail-riscv.git) || true)) || ($(cd sail-riscv; git fetch; git rev-parse HEAD) != $(cd sail-riscv; git rev-parse master)) || (! -e $RISCV/bin/riscv_sim_RV32) ]]; then
  eval $(opam config env)
  cd sail-riscv
  git reset --hard && git clean -f && git checkout master && git pull
  export OPAMCLI=2.0  # Sail is not compatible with opam 2.1 as of 4/16/24
  ARCH=RV64 make -j ${NUM_THREADS} c_emulator/riscv_sim_RV64
  ARCH=RV32 make -j ${NUM_THREADS} c_emulator/riscv_sim_RV32
  cd "$RISCV"
  ln -sf ../sail-riscv/c_emulator/riscv_sim_RV64 bin/riscv_sim_RV64
  ln -sf ../sail-riscv/c_emulator/riscv_sim_RV32 bin/riscv_sim_RV32
fi

# riscof
echo -e "\n*************************************************************************"
echo -e "*************************************************************************"
echo -e "Installing riscof"
echo -e "*************************************************************************"
echo -e "*************************************************************************\n"
pip3 install git+https://github.com/riscv/riscof.git

# Download OSU Skywater 130 cell library
echo -e "\n*************************************************************************"
echo -e "*************************************************************************"
echo -e "Installing OSU Skywater 130 cell library"
echo -e "*************************************************************************"
echo -e "*************************************************************************\n"
mkdir -p "$RISCV"/cad/lib
cd "$RISCV"/cad/lib
if [[ ((! -e sky130_osu_sc_t12) && ($(git clone https://foss-eda-tools.googlesource.com/skywater-pdk/libs/sky130_osu_sc_t12) || true)) || ($(cd sky130_osu_sc_t12; git fetch; git rev-parse HEAD) != $(cd sky130_osu_sc_t12; git rev-parse master)) ]]; then
  cd sky130_osu_sc_t12
  git reset --hard && git clean -f && git checkout main && git pull
fi<|MERGE_RESOLUTION|>--- conflicted
+++ resolved
@@ -60,12 +60,11 @@
 # Update and Upgrade tools (see https://itsfoss.com/apt-update-vs-upgrade/)
 sudo apt update -y
 sudo apt upgrade -y
-<<<<<<< HEAD
 
 # Packages are grouped by which tool requires them, split by line. 
 # If mutltipole tools need a package, it is included in the first tool only
 # General/Wally specific, riscv-gnu-toolchain, qemu, spike, verilator, sail
-sudo apt install -y git make cmake python3 python3-pip python3-venv curl wget ftp tar pkg-config dialog mutt ssmtp \
+sudo apt install -y git make cmake python3 python3-pip python3-venv curl wget ftp tar pkg-config dialog mutt ssmtp gfortran libboost-all-dev \
                     autoconf automake autotools-dev curl libmpc-dev libmpfr-dev libgmp-dev gawk build-essential bison flex texinfo gperf libtool patchutils bc zlib1g-dev libexpat1-dev ninja-build libglib2.0-dev libslirp-dev \
                     libfdt-dev libpixman-1-dev \
                     device-tree-compiler libboost-regex-dev libboost-system-dev \
@@ -77,9 +76,6 @@
 echo -e "Setting up Python Environment"
 echo -e "*************************************************************************"
 echo -e "*************************************************************************\n"
-=======
-sudo apt install -y git gawk make texinfo bison flex build-essential python3 libz-dev libexpat-dev autoconf device-tree-compiler ninja-build libpixman-1-dev ncurses-base ncurses-bin libncurses5-dev dialog curl wget ftp libgmp-dev libglib2.0-dev python3-pip pkg-config opam z3 zlib1g-dev automake autotools-dev libmpc-dev libmpfr-dev  gperf libtool patchutils bc mutt ssmtp gfortran cmake libboost-all-dev
->>>>>>> b0f5fbe4
 # Other python libraries used through the book.
 cd "$RISCV"
 if [ ! -e "$RISCV"/riscv-python/bin/activate ]; then
