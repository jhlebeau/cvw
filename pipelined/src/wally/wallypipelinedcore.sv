--- conflicted
+++ resolved
@@ -125,23 +125,13 @@
   
 
   // cpu lsu interface
-<<<<<<< HEAD
-  logic [2:0]             Funct3M;
-  logic [`XLEN-1:0]         IEUAdrE;
-  (* mark_debug = "true" *) logic [`XLEN-1:0] WriteDataM;
-  (* mark_debug = "true" *) logic [`XLEN-1:0]         IEUAdrM;  
-  (* mark_debug = "true" *) logic [`XLEN-1:0]         ReadDataM;
-  logic [`XLEN-1:0]         ReadDataW;  
+  logic [2:0]       Funct3M;
+  logic [`XLEN-1:0] IEUAdrE;
+  (* mark_debug = "true" *) logic [`XLEN-1:0] WriteDataE;
+  (* mark_debug = "true" *) logic [`XLEN-1:0] IEUAdrM;  
+  (* mark_debug = "true" *) logic [`XLEN-1:0] ReadDataM;
+  logic [`XLEN-1:0] ReadDataW;  
   logic             CommittedM;
-=======
-  logic [2:0] 		    Funct3M;
-  logic [`XLEN-1:0] 	    IEUAdrE;
-  (* mark_debug = "true" *) logic [`XLEN-1:0] WriteDataE;
-  (* mark_debug = "true" *) logic [`XLEN-1:0] 	    IEUAdrM;  
-  (* mark_debug = "true" *) logic [`XLEN-1:0] 	    ReadDataM;
-  logic [`XLEN-1:0] 	    ReadDataW;  
-  logic 		    CommittedM;
->>>>>>> 58668812
 
   // AHB ifu interface
   logic [`PA_BITS-1:0]         IFUBusAdr;
@@ -255,33 +245,18 @@
 
   lsu lsu(
      .clk, .reset, .StallM, .FlushM, .StallW,
-<<<<<<< HEAD
-    .FlushW,
-    // CPU interface
-    .MemRWM, .Funct3M, .Funct7M(InstrM[31:25]),
-    .AtomicM, .TrapM,
-    .CommittedM, .DCacheMiss, .DCacheAccess,
-    .SquashSCW,            
-    //.DataMisalignedM(DataMisalignedM),
-    .IEUAdrE, .IEUAdrM, .WriteDataM,
-    .ReadDataM, .FlushDCacheM,
-    // connected to ahb (all stay the same)
-    .LSUBusAdr, .LSUBusRead, .LSUBusWrite, .LSUBusAck,
-    .LSUBusHRDATA, .LSUBusHWDATA, .LSUBusSize,
-=======
-	.FlushW,
-	// CPU interface
-	.MemRWM, .Funct3M, .Funct7M(InstrM[31:25]),
-	.AtomicM, .TrapM,
-	.CommittedM, .DCacheMiss, .DCacheAccess,
-	.SquashSCW,            
-	//.DataMisalignedM(DataMisalignedM),
-	.IEUAdrE, .IEUAdrM, .WriteDataE,
-	.ReadDataM, .FlushDCacheM,
-	// connected to ahb (all stay the same)
-	.LSUBusAdr, .LSUBusRead, .LSUBusWrite, .LSUBusAck,
-	.LSUBusHRDATA, .LSUBusHWDATA, .LSUBusSize,
->>>>>>> 58668812
+  .FlushW,
+  // CPU interface
+  .MemRWM, .Funct3M, .Funct7M(InstrM[31:25]),
+  .AtomicM, .TrapM,
+  .CommittedM, .DCacheMiss, .DCacheAccess,
+  .SquashSCW,            
+  //.DataMisalignedM(DataMisalignedM),
+  .IEUAdrE, .IEUAdrM, .WriteDataE,
+  .ReadDataM, .FlushDCacheM,
+  // connected to ahb (all stay the same)
+  .LSUBusAdr, .LSUBusRead, .LSUBusWrite, .LSUBusAck,
+  .LSUBusHRDATA, .LSUBusHWDATA, .LSUBusSize,
 
     // connect to csr or privilege and stay the same.
     .PrivilegeModeW,           // connects to csr
