// ppa.sv
// Teo Ene & David_Harris@hmc.edu 25 Feb 2021
// Measure PPA of various building blocks

/*
module top(
    input  logic       a1,
    input  logic [7:0] a8, b8,
    input  logic [15:0] a16, b16,
    input  logic [31:0] a32, b32,
    input  logic [63:0] a64, b64,
    output logic        yinv,
    output logic [63:0] y1, y2, y3, y4
);

  // fo4 inverter
  myinv myinv(a1, yinv);)

    // adders
  add #(8) add8(a8, b8, yadd8);
  add #(16) add16(a16, b16, yadd16);
  add #(32) add32(a32, b32, yadd32);
  add #(64) add64(a64, b64, yadd64);

  // mux2, mux3, mux4 of 1, 8, 16, 32, 64
  
endmodule

module ppa_inv(input a, output y);
  assign out = ~in;
endmodule
 */

<<<<<<< HEAD
module ppa_comparator_16 #(parameter WIDTH=16) (
  input  logic [WIDTH-1:0] a, b,
  input  logic             sgnd,
  output logic [1:0]       flags);

  ppa_comparator #(WIDTH) comp (.*);
endmodule

module ppa_comparator_32 #(parameter WIDTH=32) (
  input  logic [WIDTH-1:0] a, b,
  input  logic             sgnd,
  output logic [1:0]       flags);

  ppa_comparator #(WIDTH) comp (.*);
endmodule

module ppa_comparator_64 #(parameter WIDTH=64) (
  input  logic [WIDTH-1:0] a, b,
  input  logic             sgnd,
  output logic [1:0]       flags);

  ppa_comparator #(WIDTH) comp (.*);
endmodule


 module ppa_comparator #(parameter WIDTH=16) (
  input  logic [WIDTH-1:0] a, b,
  input  logic             sgnd,
  output logic [1:0]       flags);

  logic eq, lt, ltu;
  logic [WIDTH-1:0] af, bf;

  // For signed numbers, flip most significant bit
  assign af = {a[WIDTH-1] ^ sgnd, a[WIDTH-2:0]};
  assign bf = {b[WIDTH-1] ^ sgnd, b[WIDTH-2:0]};

  // behavioral description gives best results
  assign eq = (af == bf);
  assign lt = (af < bf);
  assign flags = {eq, lt};
endmodule


module ppa_add_32 #(parameter WIDTH=32) (
    input logic [WIDTH-1:0] a, b,
    output logic [WIDTH-1:0] y
);

   assign y = a + b;
endmodule

module ppa_add_64 #(parameter WIDTH=64) (
    input logic [WIDTH-1:0] a, b,
    output logic [WIDTH-1:0] y
);

   assign y = a + b;
endmodule


module ppa_add_16 #(parameter WIDTH=16) (
    input logic [WIDTH-1:0] a, b,
    output logic [WIDTH-1:0] y
);

   assign y = a + b;
endmodule

module ppa_shiftleft(
  assign y = a << amt;
)

module ppa_mult(
  assign y = a * b;
)

module ppa_alu #(parameter WIDTH=32) (
  input  logic [WIDTH-1:0] A, B,
  input  logic [2:0]       ALUControl,
  input  logic [2:0]       Funct3,
  output logic [WIDTH-1:0] Result,
  output logic [WIDTH-1:0] Sum);

  logic [WIDTH-1:0] CondInvB, Shift, SLT, SLTU, FullResult;
  logic        Carry, Neg;
  logic        LT, LTU;
  logic        W64, SubArith, ALUOp;
  logic [2:0]  ALUFunct;
  logic        Asign, Bsign;

  // Extract control signals
  // W64 indicates RV64 W-suffix instructions acting on lower 32-bit word
  // SubArith indicates subtraction
  // ALUOp = 0 for address generation addition or 1 for regular ALU
  assign {W64, SubArith, ALUOp} = ALUControl;

  // addition
  assign CondInvB = SubArith ? ~B : B;
  assign {Carry, Sum} = A + CondInvB + {{(WIDTH-1){1'b0}}, SubArith};
  
  // Shifts
  shifter sh(.A, .Amt(B[`LOG_XLEN-1:0]), .Right(Funct3[2]), .Arith(SubArith), .W64, .Y(Shift));

  // condition code flags based on subtract output Sum = A-B
  // Overflow occurs when the numbers being subtracted have the opposite sign 
  // and the result has the opposite sign of A
  assign Neg  = Sum[WIDTH-1];
  assign Asign = A[WIDTH-1];
  assign Bsign = B[WIDTH-1];
  assign LT = Asign & ~Bsign | Asign & Neg | ~Bsign & Neg; // simplified from Overflow = Asign & Bsign & Asign & Neg; LT = Neg ^ Overflow
  assign LTU = ~Carry;
 
  // SLT
  assign SLT = {{(WIDTH-1){1'b0}}, LT};
  assign SLTU = {{(WIDTH-1){1'b0}}, LTU};
 
  // Select appropriate ALU Result
  assign ALUFunct = Funct3 & {3{ALUOp}}; // Force ALUFunct to 0 to Add when ALUOp = 0
  always_comb
    casez (ALUFunct)
      3'b000: FullResult = Sum;       // add or sub
      3'b?01: FullResult = Shift;     // sll, sra, or srl
      3'b010: FullResult = SLT;       // slt
      3'b011: FullResult = SLTU;      // sltu
      3'b100: FullResult = A ^ B;     // xor
      3'b110: FullResult = A | B;     // or 
      3'b111: FullResult = A & B;     // and
    endcase

  // support W-type RV64I ADDW/SUBW/ADDIW/Shifts that sign-extend 32-bit result to 64 bits
  if (WIDTH==64)  assign Result = W64 ? {{32{FullResult[31]}}, FullResult[31:0]} : FullResult;
  else            assign Result = FullResult;
endmodule



module ppa_shifter (
  input  logic [`XLEN-1:0]     A,
  input  logic [`LOG_XLEN-1:0] Amt,
  input  logic                 Right, Arith, W64,
  output logic [`XLEN-1:0]     Y);

  logic [2*`XLEN-2:0]      z, zshift;
  logic [`LOG_XLEN-1:0]    amttrunc, offset;

  // Handle left and right shifts with a funnel shifter.
  // For RV32, only 32-bit shifts are needed.   
  // For RV64, 32 and 64-bit shifts are needed, with sign extension.

  // funnel shifter input (see CMOS VLSI Design 4e Section 11.8.1, note Table 11.11 shift types wrong)
  if (`XLEN==32) begin:shifter // RV32
    always_comb  // funnel mux
      if (Right) 
        if (Arith) z = {{31{A[31]}}, A};
        else       z = {31'b0, A};
      else         z = {A, 31'b0};
    assign amttrunc = Amt; // shift amount
  end else begin:shifter  // RV64
    always_comb  // funnel mux
      if (W64) begin // 32-bit shifts
        if (Right)
          if (Arith) z = {64'b0, {31{A[31]}}, A[31:0]};
          else       z = {95'b0, A[31:0]};
        else         z = {32'b0, A[31:0], 63'b0};
      end else begin
        if (Right)
          if (Arith) z = {{63{A[63]}}, A};
          else       z = {63'b0, A};
        else         z = {A, 63'b0};         
      end
    assign amttrunc = W64 ? {1'b0, Amt[4:0]} : Amt; // 32 or 64-bit shift
  end

  // opposite offset for right shfits
  assign offset = Right ? amttrunc : ~amttrunc;
  
  // funnel operation
  assign zshift = z >> offset;
  assign Y = zshift[`XLEN-1:0];    
endmodule

module ppa_prioritythermometer #(parameter N = 8) (
  input  logic  [N-1:0] a,
  output logic  [N-1:0] y
);

// Carefully crafted so design compiler will synthesize into a fast tree structure
//  Rather than linear.

  // create thermometer code mask
  genvar i;
  assign y[0] = ~a[0];
  for (i=1; i<N; i++) begin:therm
    assign y[i] = y[i-1] & ~a[i];
  end
endmodule



module ppa_priorityonehot #(parameter N = 8) (
  input  logic  [N-1:0] a,
  output logic  [N-1:0] y
=======
module ppa #(parameter WIDTH=8) (
    input logic [WIDTH-1:0] a, b,
    output logic [WIDTH-1:0] y
>>>>>>> 70fe1184
);
  logic [N-1:0] nolower;

  // create thermometer code mask
  ppa_prioritythermometer #(N) maskgen(.a({a[N-2:0], 1'b0}), .y(nolower));
  assign y = a & nolower;
endmodule

module ppa_prioriyencoder #(parameter N = 8) (
  input  logic  [N-1:0] a,
  output logic  [$clog2(N)-1:0] y
);
// Carefully crafted so design compiler will synthesize into a fast tree structure
//  Rather than linear.

  // create thermometer code mask
  genvar i;
  for (i=0; i<N; i++) begin:pri
    if (a[i]) y= i;
  end
endmodule

module decoder
  input  logic  [$clog2(N)-1:0] a,
  output logic  [N-1:0] y
  always_comb begin 
    y = 0;
    y[a] = 1;
  end

module mux2 #(parameter WIDTH = 8) (
  input  logic [WIDTH-1:0] d0, d1, 
  input  logic             s, 
  output logic [WIDTH-1:0] y);

  assign y = s ? d1 : d0; 
endmodule

module mux3 #(parameter WIDTH = 8) (
  input  logic [WIDTH-1:0] d0, d1, d2,
  input  logic [1:0]       s, 
  output logic [WIDTH-1:0] y);

  assign y = s[1] ? d2 : (s[0] ? d1 : d0); 
endmodule

module mux4 #(parameter WIDTH = 8) (
  input  logic [WIDTH-1:0] d0, d1, d2, d3,
  input  logic [1:0]       s, 
  output logic [WIDTH-1:0] y);

  assign y = s[1] ? (s[0] ? d3 : d2) : (s[0] ? d1 : d0); 
endmodule

module mux6 #(parameter WIDTH = 8) (
  input  logic [WIDTH-1:0] d0, d1, d2, d3, d4, d5,
  input  logic [2:0]       s, 
  output logic [WIDTH-1:0] y);

  assign y = s[2] ? (s[0] ? d5 : d4) : (s[1] ? (s[0] ? d3 : d2) : (s[0] ? d1 : d0)); 
endmodule

module mux8 #(parameter WIDTH = 8) ( *** add inputs
  input  logic [WIDTH-1:0] d0, d1, d2, d3, d4, d5, 
  input  logic [2:0]       s, 
  output logic [WIDTH-1:0] y);

  assign y = s[2] ? (s[0] ? d5 : d4) : (s[1] ? (s[0] ? d3 : d2) : (s[0] ? d1 : d0)); 
endmodule

// *** some way to express data-critical inputs

module flop #(parameter WIDTH = 8) ( 
  input  logic             clk,
  input  logic [WIDTH-1:0] d, 
  output logic [WIDTH-1:0] q);

  always_ff @(posedge clk)
    q <= #1 d;
endmodule

module flopr #(parameter WIDTH = 8) ( 
  input  logic             clk, reset,
  input  logic [WIDTH-1:0] d, 
  output logic [WIDTH-1:0] q);

  always_ff @(posedge clk)
    if (reset) q <= #1 0;
    else       q <= #1 d;
endmodule

module floprasynnc #(parameter WIDTH = 8) ( 
  input  logic             clk, reset,
  input  logic [WIDTH-1:0] d, 
  output logic [WIDTH-1:0] q);

  always_ff @(posedge clk or posedge reset)
    if (reset) q <= #1 0;
    else       q <= #1 d;
endmodule

module flopenr #(parameter WIDTH = 8) (
  input  logic             clk, reset, en,
  input  logic [WIDTH-1:0] d, 
  output logic [WIDTH-1:0] q);

  always_ff @(posedge clk)
    if (reset)   q <= #1 0;
    else if (en) q <= #1 d;
endmodule

<<<<<<< HEAD
=======
   assign y = a + b;
endmodule


/*module inv4(input logic a, output logic y);
  logic [3:0] b
  INVX2 i0(a, b[0]);
  INVX2 i1(a, b[1]);
  INVX2 i2(a, b[2]);
  INVX2 i3(a, b[3]);
  INVX2 i00(b[0], y;
  INVX2 i01(b[0], y);
  INVX2 i02(b[0], y);
  INVX2 i03(b[0], y);
  INVX2 i10(b[1], y;
  INVX2 i11(b[1], y);
  INVX2 i12(b[1], y);
  INVX2 i13(b[1], y);
  INVX2 i20(b[2], y;
  INVX2 i21(b[2], y);
  INVX2 i22(b[2], y);
  INVX2 i23(b[2], y);
  INVX2 i30(b[3], y;
  INVX2 i31(b[3], y);
  INVX2 i32(b[3], y);
  INVX2 i33(b[3], y);
endmodule
*/
>>>>>>> 70fe1184
<|MERGE_RESOLUTION|>--- conflicted
+++ resolved
@@ -2,36 +2,6 @@
 // Teo Ene & David_Harris@hmc.edu 25 Feb 2021
 // Measure PPA of various building blocks
 
-/*
-module top(
-    input  logic       a1,
-    input  logic [7:0] a8, b8,
-    input  logic [15:0] a16, b16,
-    input  logic [31:0] a32, b32,
-    input  logic [63:0] a64, b64,
-    output logic        yinv,
-    output logic [63:0] y1, y2, y3, y4
-);
-
-  // fo4 inverter
-  myinv myinv(a1, yinv);)
-
-    // adders
-  add #(8) add8(a8, b8, yadd8);
-  add #(16) add16(a16, b16, yadd16);
-  add #(32) add32(a32, b32, yadd32);
-  add #(64) add64(a64, b64, yadd64);
-
-  // mux2, mux3, mux4 of 1, 8, 16, 32, 64
-  
-endmodule
-
-module ppa_inv(input a, output y);
-  assign out = ~in;
-endmodule
- */
-
-<<<<<<< HEAD
 module ppa_comparator_16 #(parameter WIDTH=16) (
   input  logic [WIDTH-1:0] a, b,
   input  logic             sgnd,
@@ -235,11 +205,6 @@
 module ppa_priorityonehot #(parameter N = 8) (
   input  logic  [N-1:0] a,
   output logic  [N-1:0] y
-=======
-module ppa #(parameter WIDTH=8) (
-    input logic [WIDTH-1:0] a, b,
-    output logic [WIDTH-1:0] y
->>>>>>> 70fe1184
 );
   logic [N-1:0] nolower;
 
@@ -351,34 +316,3 @@
     else if (en) q <= #1 d;
 endmodule
 
-<<<<<<< HEAD
-=======
-   assign y = a + b;
-endmodule
-
-
-/*module inv4(input logic a, output logic y);
-  logic [3:0] b
-  INVX2 i0(a, b[0]);
-  INVX2 i1(a, b[1]);
-  INVX2 i2(a, b[2]);
-  INVX2 i3(a, b[3]);
-  INVX2 i00(b[0], y;
-  INVX2 i01(b[0], y);
-  INVX2 i02(b[0], y);
-  INVX2 i03(b[0], y);
-  INVX2 i10(b[1], y;
-  INVX2 i11(b[1], y);
-  INVX2 i12(b[1], y);
-  INVX2 i13(b[1], y);
-  INVX2 i20(b[2], y;
-  INVX2 i21(b[2], y);
-  INVX2 i22(b[2], y);
-  INVX2 i23(b[2], y);
-  INVX2 i30(b[3], y;
-  INVX2 i31(b[3], y);
-  INVX2 i32(b[3], y);
-  INVX2 i33(b[3], y);
-endmodule
-*/
->>>>>>> 70fe1184
