--- conflicted
+++ resolved
@@ -72,15 +72,8 @@
 
   logic [1:0]              BPDirF;
 
-<<<<<<< HEAD
-  logic [P.XLEN-1:0]        BPBTAF, RASPCF;
-  logic                    BPPCWrongE;
-  logic                    IClassWrongE;
   logic                    BPDirWrongE;
-=======
   logic [P.XLEN-1:0]       BPBTAF, RASPCF;
-  logic                    BPDirPredWrongE;
->>>>>>> 1f569ed6
   
   logic                    BPPCSrcF;
   logic [P.XLEN-1:0]       BPPCF;
