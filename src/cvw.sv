//////////////////////////////////////////
// cvw.sv
//
// Written: David_Harris@hmc.edu 27 January 2022
//
// Purpose: package with shared CORE-V-Wally global parameters
//
// A component of the Wally configurable RISC-V project.
//
// Copyright (C) 2021 Harvey Mudd College & Oklahoma State University
//
// SPDX-License-Identifier: Apache-2.0 WITH SHL-2.1
//
// Licensed under the Solderpad Hardware License v 2.1 (the “License”); you may not use this file 
// except in compliance with the License, or, at your option, the Apache License version 2.0. You 
// may obtain a copy of the License at
//
// https://solderpad.org/licenses/SHL-2.1/
//
// Unless required by applicable law or agreed to in writing, any work distributed under the 
// License is distributed on an “AS IS” BASIS, WITHOUT WARRANTIES OR CONDITIONS OF ANY KIND, 
// either express or implied. See the License for the specific language governing permissions 
// and limitations under the License.
////////////////////////////////////////////////////////////////////////////////////////////////

// Usiing global `define statements isn't ideal in a large SystemVerilog system because
// of the risk of `define name conflicts across different subsystems.
// Instead, CORE-V-Wally loads the appropriate configuration one time and places it in a package
// that is referenced by all Wally modules but not by other subsystems.

`ifndef CVW_T

`define CVW_T 1

package cvw;

  `include "BranchPredictorType.vh"

typedef struct packed {
  int           XLEN;     // Machine width (32 or 64)
  logic         IEEE754;  // IEEE754 NaN handling (0 = use RISC-V NaN propagation instead)
  int           MISA;     // Machine Instruction Set Architecture
  int           AHBW;     // AHB bus width (usually = XLEN)
  int           RAM_LATENCY; // Latency to stress AHB 
  logic         BURST_EN; // Support AHB Burst Mode

  // RISC-V Features
  logic         ZICSR_SUPPORTED;
  logic         ZIFENCEI_SUPPORTED;
  logic [11:0]  COUNTERS;
  logic         ZICNTR_SUPPORTED;
  logic         ZIHPM_SUPPORTED;
  logic         ZFH_SUPPORTED;
  logic         ZFA_SUPPORTED;
  logic         SSTC_SUPPORTED;
  logic         VIRTMEM_SUPPORTED;
  logic         VECTORED_INTERRUPTS_SUPPORTED;
  logic         BIGENDIAN_SUPPORTED;
  logic         SVADU_SUPPORTED;
  logic         ZMMUL_SUPPORTED;
  logic         ZICBOM_SUPPORTED;
  logic         ZICBOZ_SUPPORTED;
  logic         ZICBOP_SUPPORTED;
  logic         ZICCLSM_SUPPORTED;
  logic         ZICOND_SUPPORTED;
  logic         SVPBMT_SUPPORTED;
  logic         SVNAPOT_SUPPORTED;
  logic         SVINVAL_SUPPORTED;
  logic         ZAAMO_SUPPORTED;
  logic         ZALRSC_SUPPORTED;

  // Microarchitectural Features
  logic         BUS_SUPPORTED;
  logic         DCACHE_SUPPORTED;
  logic         ICACHE_SUPPORTED;

// TLB configuration.  Entries should be a power of 2
  int           ITLB_ENTRIES;
  int           DTLB_ENTRIES;

// Cache configuration.  Sizes should be a power of two
// typical configuration 4 ways, 4096 ints per way, 256 bit or more lines
  int           DCACHE_NUMWAYS;
  int           DCACHE_WAYSIZEINBYTES;
  int           DCACHE_LINELENINBITS;
  int           ICACHE_NUMWAYS;
  int           ICACHE_WAYSIZEINBYTES;
  int           ICACHE_LINELENINBITS;
  int           CACHE_SRAMLEN;

// Integer Divider Configuration
// IDIV_BITSPERCYCLE must be 1, 2, or 4
  int           IDIV_BITSPERCYCLE;
  logic         IDIV_ON_FPU;

// Legal number of PMP entries are 0, 16, or 64
  int           PMP_ENTRIES;

// Address space
  logic [63:0]  RESET_VECTOR;

// WFI Timeout Wait
  int           WFI_TIMEOUT_BIT;

// Peripheral Addresses
// Peripheral memory space extends from BASE to BASE+RANGE
// Range should be a thermometer code with 0's in the upper bits and 1s in the lower bits
  logic         DTIM_SUPPORTED;
  logic [63:0]  DTIM_BASE;
  logic [63:0]  DTIM_RANGE;
  logic         IROM_SUPPORTED;
  logic [63:0]  IROM_BASE;
  logic [63:0]  IROM_RANGE;
  logic         BOOTROM_SUPPORTED;
  logic [63:0]  BOOTROM_BASE;
  logic [63:0]  BOOTROM_RANGE;
  logic         BOOTROM_PRELOAD;
  logic         UNCORE_RAM_SUPPORTED;
  logic [63:0]  UNCORE_RAM_BASE;
  logic [63:0]  UNCORE_RAM_RANGE;
  logic         UNCORE_RAM_PRELOAD;
  logic         EXT_MEM_SUPPORTED;
  logic [63:0]  EXT_MEM_BASE;
  logic [63:0]  EXT_MEM_RANGE;
  logic         CLINT_SUPPORTED;
  logic [63:0]  CLINT_BASE;
  logic [63:0]  CLINT_RANGE;
  logic         GPIO_SUPPORTED;
  logic [63:0]  GPIO_BASE;
  logic [63:0]  GPIO_RANGE;
  logic         UART_SUPPORTED;
  logic [63:0]  UART_BASE;
  logic [63:0]  UART_RANGE;
  logic         PLIC_SUPPORTED;
  logic [63:0]  PLIC_BASE;
  logic [63:0]  PLIC_RANGE;
  logic         SDC_SUPPORTED;
  logic [63:0]  SDC_BASE;
  logic [63:0]  SDC_RANGE;
  logic         SPI_SUPPORTED;
  logic [63:0]  SPI_BASE;
  logic [63:0]  SPI_RANGE;

// Test modes

// Tie GPIO outputs back to inputs
  logic         GPIO_LOOPBACK_TEST;
  logic         SPI_LOOPBACK_TEST;

// Hardware configuration
  int           UART_PRESCALE ;

// Interrupt configuration
  int           PLIC_NUM_SRC;
  logic         PLIC_NUM_SRC_LT_32;
  int           PLIC_GPIO_ID;
  int           PLIC_UART_ID;
  int           PLIC_SPI_ID;
  int           PLIC_SDC_ID;

  logic                BPRED_SUPPORTED;
  logic [31:0]         BPRED_TYPE;
  int                  BPRED_NUM_LHR;
  int                  BPRED_SIZE;
  int                  BTB_SIZE;
  int                  RAS_SIZE;
  logic                INSTR_CLASS_PRED; // is class predictor enabled

// FPU division architecture
  int           RADIX;
  int           DIVCOPIES;

// bit manipulation
  logic         ZBA_SUPPORTED;
  logic         ZBB_SUPPORTED;
  logic         ZBC_SUPPORTED;
  logic         ZBS_SUPPORTED;

// compressed
  logic         ZCA_SUPPORTED;
  logic         ZCB_SUPPORTED;
  logic         ZCD_SUPPORTED;
  logic         ZCF_SUPPORTED;

// Cryptography
  logic         ZBKB_SUPPORTED;
  logic         ZBKC_SUPPORTED;
  logic         ZBKX_SUPPORTED;
  logic         ZKND_SUPPORTED;
  logic         ZKNE_SUPPORTED;
  logic         ZKNH_SUPPORTED;
  logic         ZKN_SUPPORTED;

// Memory synthesis configuration
  logic         USE_SRAM;

// constants defining different privilege modes
// defined in Table 1.1 of the privileged spec
  logic [1:0] M_MODE ;
  logic [1:0] S_MODE ;
  logic [1:0] U_MODE ;

// Virtual Memory Constants
  int VPN_SEGMENT_BITS;
  int VPN_BITS;
  int PPN_BITS;
  int PA_BITS;
  int SVMODE_BITS;
  int ASID_BASE;
  int ASID_BITS;

// constants to check SATP_MODE against
// defined in Table 4.3 of the privileged spec
  logic [3:0] NO_TRANSLATE;
  logic [3:0] SV32; 
  logic [3:0] SV39;
  logic [3:0] SV48;

// macros to define supported modes
  logic A_SUPPORTED;
  logic B_SUPPORTED;
  logic C_SUPPORTED;
  logic D_SUPPORTED;
  logic E_SUPPORTED;
  logic F_SUPPORTED;
  logic I_SUPPORTED;
  logic M_SUPPORTED;
  logic Q_SUPPORTED;
  logic S_SUPPORTED;
  logic U_SUPPORTED;
  
// logarithm of XLEN, used for number of index bits to select
  int LOG_XLEN;

// Number of 64 bit PMP Configuration Register entries (or pairs of 32 bit entries)
  int PMPCFG_ENTRIES;

// Floating point constants for Quad, Double, Single, and Half precisions
  int         Q_LEN;
  int         Q_NE;
  int         Q_NF;
  int         Q_BIAS;
  logic [1:0] Q_FMT;
  int         D_LEN;
  int         D_NE;
  int         D_NF;
  int         D_BIAS;
  logic [1:0] D_FMT;
  int         S_LEN;
  int         S_NE;
  int         S_NF;
  int         S_BIAS;
  logic [1:0] S_FMT;
  int         H_LEN;
  int         H_NE;
  int         H_NF;
  int         H_BIAS;
  logic [1:0] H_FMT;

// Floating point length FLEN and number of exponent (NE) and fraction (NF) bits
  int         FLEN;
  int         LOGFLEN;
  int         NE  ;
  int         NF  ;
  logic [1:0] FMT ;
  int         BIAS;

// Floating point constants needed for FPU paramerterization
  int         FPSIZES;
  int         FMTBITS;
  int         LEN1 ;
  int         NE1  ;
  int         NF1  ;
  logic [1:0] FMT1 ;
  int         BIAS1;
  int         LEN2 ;
  int         NE2  ;
  int         NF2  ;
  logic [1:0] FMT2 ;
  int         BIAS2;

// largest length in IEU/FPU
  int CVTLEN;
  int LLEN;
  int LOGCVTLEN;
  int NORMSHIFTSZ;
  int LOGNORMSHIFTSZ;
  int FMALEN;

// division constants
  int LOGR       ;
  int RK         ;
  int FPDUR      ;
  int DURLEN     ;
  int DIVb       ;
  int DIVBLEN    ;
<<<<<<< HEAD
// integer division/remainder constants
  int INTDIVb    ;
  
=======

// debug tools
  logic RVVI_SYNTH_SUPPORTED;
  logic [31:0] RVVI_INIT_TIME_OUT;
  logic [31:0] RVVI_PACKET_DELAY; 
>>>>>>> 24609f0b
} cvw_t;

endpackage

`endif<|MERGE_RESOLUTION|>--- conflicted
+++ resolved
@@ -294,17 +294,12 @@
   int DURLEN     ;
   int DIVb       ;
   int DIVBLEN    ;
-<<<<<<< HEAD
 // integer division/remainder constants
   int INTDIVb    ;
-  
-=======
-
 // debug tools
   logic RVVI_SYNTH_SUPPORTED;
   logic [31:0] RVVI_INIT_TIME_OUT;
   logic [31:0] RVVI_PACKET_DELAY; 
->>>>>>> 24609f0b
 } cvw_t;
 
 endpackage
