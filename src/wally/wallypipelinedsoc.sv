///////////////////////////////////////////
// wally-pipelinedsoc.sv
//
// Written: David_Harris@hmc.edu 6 November 2020
// Modified: 
//
// Purpose: System on chip including pipelined processor and uncore memories/peripherals
//
// Documentation: RISC-V System on Chip Design
//
// A component of the CORE-V-WALLY configurable RISC-V project.
// https://github.com/openhwgroup/cvw
// 
// Copyright (C) 2021-23 Harvey Mudd College & Oklahoma State University
//
// SPDX-License-Identifier: Apache-2.0 WITH SHL-2.1
//
// Licensed under the Solderpad Hardware License v 2.1 (the “License”); you may not use this file 
// except in compliance with the License, or, at your option, the Apache License version 2.0. You 
// may obtain a copy of the License at
//
// https://solderpad.org/licenses/SHL-2.1/
//
// Unless required by applicable law or agreed to in writing, any work distributed under the 
// License is distributed on an “AS IS” BASIS, WITHOUT WARRANTIES OR CONDITIONS OF ANY KIND, 
// either express or implied. See the License for the specific language governing permissions 
// and limitations under the License.
////////////////////////////////////////////////////////////////////////////////////////////////

module wallypipelinedsoc import cvw::*; #(parameter cvw_t P)  (
  input  logic                clk, 
  input  logic                reset_ext,        // external asynchronous reset pin
  output logic                reset,            // reset synchronized to clk to prevent races on release
  // AHB Interface
  input  logic [P.AHBW-1:0]   HRDATAEXT,
  input  logic                HREADYEXT, HRESPEXT,
  output logic                HSELEXT,
<<<<<<< HEAD
=======
  output logic                HSELEXTSDC, 
  // fpga debug signals
  input  logic                ExternalStall,
>>>>>>> 957de2e9
  // outputs to external memory, shared with uncore memory
  output logic                HCLK, HRESETn,
  output logic [P.PA_BITS-1:0]  HADDR,
  output logic [P.AHBW-1:0]     HWDATA,
  output logic [P.XLEN/8-1:0]   HWSTRB,
  output logic                HWRITE,
  output logic [2:0]          HSIZE,
  output logic [2:0]          HBURST,
  output logic [3:0]          HPROT,
  output logic [1:0]          HTRANS,
  output logic                HMASTLOCK,
  output logic                HREADY,
  // I/O Interface
  input  logic                TIMECLK,          // optional for CLINT MTIME counter
  input  logic [31:0]         GPIOIN,           // inputs from GPIO
  output logic [31:0]         GPIOOUT,          // output values for GPIO
  output logic [31:0]         GPIOEN,           // output enables for GPIO
  input  logic                UARTSin,          // UART serial data input
  output logic                UARTSout,         // UART serial data output
  input  logic                SPIIn,            // SPI pins in
  output logic                SPIOut,           // SPI pins out
  output logic [3:0]          SPICS,            // SPI chip select pins
  output logic                SPICLK,           // SPI clock
  input  logic                SDCIn,            // SDC DATA[0]     to     SPI DI
  output logic                SDCCmd,           // SDC CMD         from   SPI DO
  output logic [3:0]          SDCCS,            // SDC Card Detect from   SPI CS
  output logic                SDCCLK            // SDC Clock       from   SPI Clock
);

  // Uncore signals
  logic [P.AHBW-1:0]          HRDATA;           // from AHB mux in uncore
  logic                       HRESP;            // response from AHB
  logic                       MTimerInt, MSwInt;// timer and software interrupts from CLINT
  logic [63:0]                MTIME_CLINT;      // from CLINT to CSRs
  logic                       MExtInt,SExtInt;  // from PLIC

  // synchronize reset to SOC clock domain
  synchronizer resetsync(.clk, .d(reset_ext), .q(reset)); 
   
  // instantiate processor and internal memories
  wallypipelinedcore #(P) core(.clk, .reset,
    .MTimerInt, .MExtInt, .SExtInt, .MSwInt, .MTIME_CLINT,
    .HRDATA, .HREADY, .HRESP, .HCLK, .HRESETn, .HADDR, .HWDATA, .HWSTRB,
    .HWRITE, .HSIZE, .HBURST, .HPROT, .HTRANS, .HMASTLOCK, .ExternalStall
   );

  // instantiate uncore if a bus interface exists
  if (P.BUS_SUPPORTED) begin : uncoregen // Hack to work around Verilator bug https://github.com/verilator/verilator/issues/4769
    uncore #(P) uncore(.HCLK, .HRESETn, .TIMECLK,
      .HADDR, .HWDATA, .HWSTRB, .HWRITE, .HSIZE, .HBURST, .HPROT, .HTRANS, .HMASTLOCK, .HRDATAEXT,
      .HREADYEXT, .HRESPEXT, .HRDATA, .HREADY, .HRESP, .HSELEXT,
      .MTimerInt, .MSwInt, .MExtInt, .SExtInt, .GPIOIN, .GPIOOUT, .GPIOEN, .UARTSin, 
      .UARTSout, .MTIME_CLINT, .SPIIn, .SPIOut, .SPICS, .SPICLK, .SDCIn, .SDCCmd, .SDCCS, .SDCCLK);
  end else begin
    assign {HRDATA, HREADY, HRESP, HSELEXT, MTimerInt, MSwInt, MExtInt, SExtInt,
            MTIME_CLINT, GPIOOUT, GPIOEN, UARTSout, SPIOut, SPICS, SPICLK, SDCCmd, SDCCS, SDCCLK} = '0; 
  end

  
endmodule<|MERGE_RESOLUTION|>--- conflicted
+++ resolved
@@ -35,12 +35,8 @@
   input  logic [P.AHBW-1:0]   HRDATAEXT,
   input  logic                HREADYEXT, HRESPEXT,
   output logic                HSELEXT,
-<<<<<<< HEAD
-=======
-  output logic                HSELEXTSDC, 
   // fpga debug signals
   input  logic                ExternalStall,
->>>>>>> 957de2e9
   // outputs to external memory, shared with uncore memory
   output logic                HCLK, HRESETn,
   output logic [P.PA_BITS-1:0]  HADDR,
