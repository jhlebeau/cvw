--- conflicted
+++ resolved
@@ -50,12 +50,6 @@
   output logic 		   HMASTLOCK,
   output logic 		   HREADY,
   // I/O Interface
-<<<<<<< HEAD
-  input logic [31:0] 	   GPIOPinsIn,
-  output logic [31:0] 	   GPIOPinsOut, GPIOPinsEn,
-  input logic 		   UARTSin,
-  output logic 		   UARTSout
-=======
   input  logic [31:0]      GPIOPinsIn,
   output logic [31:0]      GPIOPinsOut, GPIOPinsEn,
   input  logic             UARTSin,
@@ -63,7 +57,6 @@
   output tri1              SDCCmd,
   input  logic [3:0]       SDCDat,
   output logic             SDCCLK			  
->>>>>>> 8e29d447
 );
 
   // to instruction memory *** remove later
@@ -82,9 +75,7 @@
   logic             HWRITED;
   logic [15:0]      rd2; // bogus, delete when real multicycle fetch works
   logic [31:0]      InstrF;
-<<<<<<< HEAD
   logic 	    HRESP;
-=======
 
   logic             SDCCmdOut;
   logic             SDCCmdOE;
@@ -94,9 +85,6 @@
   assign SDCCmd = SDCCmdOE ? SDCCmdOut : 1'bz;
   assign SDCCmdIn = SDCCmd;
   assign SDCDatIn = SDCDat; // when write supported this will be a tristate
-  
->>>>>>> 8e29d447
-  
    
   // instantiate processor and memories
   wallypipelinedhart hart(.*);
