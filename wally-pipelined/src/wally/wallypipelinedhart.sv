///////////////////////////////////////////
// wallypipelinedhart.sv
//
// Written: David_Harris@hmc.edu 9 January 2021
// Modified: 
//
// Purpose: Pipelined RISC-V Processor
// 
// A component of the Wally configurable RISC-V project.
// 
// Copyright (C) 2021 Harvey Mudd College & Oklahoma State University
//
// Permission is hereby granted, free of charge, to any person obtaining a copy of this software and associated documentation
// files (the "Software"), to deal in the Software without restriction, including without limitation the rights to use, copy, 
// modify, merge, publish, distribute, sublicense, and/or sell copies of the Software, and to permit persons to whom the Software 
// is furnished to do so, subject to the following conditions:
//
// The above copyright notice and this permission notice shall be included in all copies or substantial portions of the Software.
//
// THE SOFTWARE IS PROVIDED "AS IS", WITHOUT WARRANTY OF ANY KIND, EXPRESS OR IMPLIED, INCLUDING BUT NOT LIMITED TO THE WARRANTIES 
// OF MERCHANTABILITY, FITNESS FOR A PARTICULAR PURPOSE AND NONINFRINGEMENT. IN NO EVENT SHALL THE AUTHORS OR COPYRIGHT HOLDERS 
// BE LIABLE FOR ANY CLAIM, DAMAGES OR OTHER LIABILITY, WHETHER IN AN ACTION OF CONTRACT, TORT OR OTHERWISE, ARISING FROM, OUT 
// OF OR IN CONNECTION WITH THE SOFTWARE OR THE USE OR OTHER DEALINGS IN THE SOFTWARE.
///////////////////////////////////////////

`include "wally-config.vh"
/* verilator lint_on UNUSED */

module wallypipelinedhart (
  input  logic             clk, reset,
  output logic [`XLEN-1:0] PCF,
//  input  logic [31:0]      InstrF,
  // Privileged
  input  logic             TimerIntM, ExtIntM, SwIntM,
  input  logic             InstrAccessFaultF, 
  input  logic             DataAccessFaultM,
  // Bus Interface
  input  logic [15:0]      rd2, // bogus, delete when real multicycle fetch works
  input  logic [`AHBW-1:0] HRDATA,
  input  logic             HREADY, HRESP,
  output logic             HCLK, HRESETn,
  output logic [31:0]      HADDR,
  output logic [`AHBW-1:0] HWDATA,
  output logic             HWRITE,
  output logic [2:0]       HSIZE,
  output logic [2:0]       HBURST,
  output logic [3:0]       HPROT,
  output logic [1:0]       HTRANS,
  output logic             HMASTLOCK,
  // Delayed signals for subword write
  output logic [2:0]       HADDRD,
  output logic [3:0]       HSIZED,
  output logic             HWRITED
);

   //  logic [1:0]  ForwardAE, ForwardBE;
  logic        StallF, StallD, StallE, StallM, StallW;
  logic        FlushF, FlushD, FlushE, FlushM, FlushW;
  logic        RetM, TrapM;

  // new signals that must connect through DP
  logic        MulDivE, W64E;
  logic        CSRReadM, CSRWriteM, PrivilegedM;
  logic [1:0]  AtomicM;
  logic [`XLEN-1:0] SrcAE, SrcBE;
  logic [`XLEN-1:0] SrcAM;
  logic [2:0] Funct3E;
  //  logic [31:0] InstrF;
  logic [31:0] InstrD, InstrM;
  logic [`XLEN-1:0] PCE, PCM, PCLinkE, PCLinkW;
  logic [`XLEN-1:0] PCTargetE;
  logic [`XLEN-1:0] CSRReadValW, MulDivResultW;
  logic [`XLEN-1:0] PrivilegedNextPCM;
  logic [1:0] MemRWM;
  logic InstrValidW;
  logic InstrMisalignedFaultM;
  logic DataMisalignedM;
  logic IllegalBaseInstrFaultD, IllegalIEUInstrFaultD;
  logic InstrPageFaultM, LoadPageFaultM, StorePageFaultM;
  logic LoadMisalignedFaultM, LoadAccessFaultM;
  logic StoreMisalignedFaultM, StoreAccessFaultM;
  logic [`XLEN-1:0] InstrMisalignedAdrM;

  logic        PCSrcE;
  logic        CSRWritePendingDEM;
  logic        LoadStallD, MulDivStallD, CSRRdStallD;
<<<<<<< HEAD
   logic       DivDoneE;
   logic       DivBusyE;   
=======
  logic       DivDoneW;
>>>>>>> 2f503ee6
  logic [4:0] SetFflagsM;
  logic [2:0] FRM_REGW;
  logic       DivDoneW;  
  logic       FloatRegWriteW;
  logic       SquashSCW;
  logic [31:0]      FSROutW;
  logic             DivSqrtDoneE;
  logic             FInvalInstrD;
  logic [`XLEN-1:0] FPUResultW;

  // memory management unit signals
  logic             ITLBWriteF, DTLBWriteM;
  logic             ITLBFlushF, DTLBFlushM;
  logic             ITLBMissF, ITLBHitF;
  logic             DTLBMissM, DTLBHitM;
  logic [`XLEN-1:0] SATP_REGW;
  logic [1:0]       PrivilegeModeW;

  logic [`XLEN-1:0] PageTableEntryF, PageTableEntryM;

  // IMem stalls
  logic             ICacheStallF;
  logic [`XLEN-1:0] MMUPAdr, MMUReadPTE;
  logic             MMUTranslate, MMUTranslationComplete, MMUReady;

  // bus interface to dmem
  logic             MemReadM, MemWriteM;
  logic [2:0]       Funct3M;
  logic [`XLEN-1:0] MemAdrM, MemPAdrM, WriteDataM;
  logic [`XLEN-1:0] ReadDataW;
  logic [`XLEN-1:0] InstrPAdrF;
  logic [`XLEN-1:0] InstrRData;
  logic             InstrReadF;
  logic             DataStall, InstrStall;
  logic             InstrAckD, MemAckW;

  logic             BPPredWrongE, BPPredWrongM;
  logic [3:0]       InstrClassM;
  
           
  ifu ifu(.InstrInF(InstrRData), .*); // instruction fetch unit: PC, branch prediction, instruction cache

  ieu ieu(.*); // integer execution unit: integer register file, datapath and controller
  dmem dmem(.*); // data cache unit

  ahblite ebu( 
    //.InstrReadF(1'b0),
    //.InstrRData(InstrF), // hook up InstrF later
    .MemSizeM(Funct3M[1:0]), .UnsignedLoadM(Funct3M[2]),
    .Funct7M(InstrM[31:25]),
    .*);

  pagetablewalker pagetablewalker(.*); // can send addresses to ahblite, send out pagetablestall
  // *** can connect to hazard unit
  // changing from this to the line above breaks the program.  auipc at 104 fails; seems to be flushed.
  // Would need to insertinstruction as InstrD, not InstrF
  /*ahblite ebu( 
   .InstrReadF(1'b0),
   .InstrRData(), // hook up InstrF later
   .MemSizeM(Funct3M[1:0]), .UnsignedLoadM(Funct3M[2]),
   .*); */

 
  muldiv mdu(.*); // multiply and divide unit
  
  hazard     hzu(.*);	// global stall and flush control

  // Priveleged block operates in M and W stages, handling CSRs and exceptions
  privileged priv(.*);
  

  fpu fpu(.*); // floating point unit
  // add FPU here, with SetFflagsM, FRM_REGW
  // presently stub out SetFlagsM and FloatRegWriteW
  //assign SetFflagsM = 0;
  //assign FloatRegWriteW = 0;
             
endmodule<|MERGE_RESOLUTION|>--- conflicted
+++ resolved
@@ -84,15 +84,11 @@
   logic        PCSrcE;
   logic        CSRWritePendingDEM;
   logic        LoadStallD, MulDivStallD, CSRRdStallD;
-<<<<<<< HEAD
-   logic       DivDoneE;
-   logic       DivBusyE;   
-=======
+  logic       DivDoneE;
+  logic       DivBusyE;
   logic       DivDoneW;
->>>>>>> 2f503ee6
   logic [4:0] SetFflagsM;
   logic [2:0] FRM_REGW;
-  logic       DivDoneW;  
   logic       FloatRegWriteW;
   logic       SquashSCW;
   logic [31:0]      FSROutW;
