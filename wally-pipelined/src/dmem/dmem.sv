--- conflicted
+++ resolved
@@ -62,20 +62,16 @@
 
   logic             SquashSCM;
   logic             DTLBPageFaultM;
+  logic 	    MemAccessM;
 
-<<<<<<< HEAD
-  tlb #(.ENTRY_BITS(3), .ITLB(0)) dtlb(.TLBAccessType(MemRWM), .VirtualAddress(MemAdrM),
-=======
   logic [1:0] CurrState, NextState;
 
   localparam STATE_READY = 0;
   localparam STATE_FETCH = 1;
   localparam STATE_STALLED = 2;
-
   
 
-  tlb #(3) dtlb(.TLBAccess(MemAccessM), .VirtualAddress(MemAdrM),
->>>>>>> 04eb3029
+  tlb #(.ENTRY_BITS(3), .ITLB(0)) dtlb(.TLBAccessType(MemRWM), .VirtualAddress(MemAdrM),
                 .PageTableEntryWrite(PageTableEntryM), .PageTypeWrite(PageTypeM),
                 .TLBWrite(DTLBWriteM), .TLBFlush(DTLBFlushM),
                 .PhysicalAddress(MemPAdrM), .TLBMiss(DTLBMissM),
@@ -97,14 +93,9 @@
 
   // Squash unaligned data accesses and failed store conditionals
   // *** this is also the place to squash if the cache is hit
-<<<<<<< HEAD
-  assign MemReadM = MemRWM[1] & ~DataMisalignedM;
-  assign MemWriteM = MemRWM[0] & ~DataMisalignedM && ~SquashSCM;
-=======
   assign MemReadM = MemRWM[1] & ~DataMisalignedM & CurrState != STATE_STALLED;
   assign MemWriteM = MemRWM[0] & ~DataMisalignedM && ~SquashSCM & CurrState != STATE_STALLED;
   assign MemAccessM = |MemRWM;
->>>>>>> 04eb3029
 
   // Determine if address is valid
   assign LoadMisalignedFaultM = DataMisalignedM & MemRWM[1];
