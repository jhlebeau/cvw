///////////////////////////////////////////
// csrs.sv
//
// Written: David_Harris@hmc.edu 9 January 2021
// Modified: 
//
// Purpose: Supervisor-Mode Control and Status Registers
//          See RISC-V Privileged Mode Specification 20190608 
//
// A component of the Wally configurable RISC-V project.
// 
// Copyright (C) 2021 Harvey Mudd College & Oklahoma State University
//
// Permission is hereby granted, free of charge, to any person obtaining a copy of this software and associated documentation
// files (the "Software"), to deal in the Software without restriction, including without limitation the rights to use, copy, 
// modify, merge, publish, distribute, sublicense, and/or sell copies of the Software, and to permit persons to whom the Software 
// is furnished to do so, subject to the following conditions:
//
// The above copyright notice and this permission notice shall be included in all copies or substantial portions of the Software.
//
// THE SOFTWARE IS PROVIDED "AS IS", WITHOUT WARRANTY OF ANY KIND, EXPRESS OR IMPLIED, INCLUDING BUT NOT LIMITED TO THE WARRANTIES 
// OF MERCHANTABILITY, FITNESS FOR A PARTICULAR PURPOSE AND NONINFRINGEMENT. IN NO EVENT SHALL THE AUTHORS OR COPYRIGHT HOLDERS 
// BE LIABLE FOR ANY CLAIM, DAMAGES OR OTHER LIABILITY, WHETHER IN AN ACTION OF CONTRACT, TORT OR OTHERWISE, ARISING FROM, OUT 
// OF OR IN CONNECTION WITH THE SOFTWARE OR THE USE OR OTHER DEALINGS IN THE SOFTWARE.
///////////////////////////////////////////

`include "wally-config.vh"

module csrs #(parameter 
  // Supervisor CSRs
  SSTATUS = 12'h100,
  SEDELEG = 12'h102,
  SIDELEG = 12'h103,
  SIE = 12'h104,
  STVEC = 12'h105,
  SCOUNTEREN = 12'h106,
  SSCRATCH = 12'h140,
  SEPC = 12'h141,
  SCAUSE = 12'h142,
  STVAL = 12'h143,
  SIP= 12'h144,
  SATP = 12'h180,

  // Constants
  ZERO = {(`XLEN){1'b0}},
  ALL_ONES = 32'hfffffff,
  SEDELEG_MASK = ~(ZERO | 3'b111 << 9)
  ) (
    input  logic             clk, reset, 
    input  logic             StallW,
    input  logic             CSRSWriteM, STrapM,
    input  logic [11:0]      CSRAdrM,
    input  logic [`XLEN-1:0] NextEPCM, NextCauseM, NextMtvalM, SSTATUS_REGW, 
    input  logic [`XLEN-1:0] CSRWriteValM,
    output logic [`XLEN-1:0] CSRSReadValM, SEPC_REGW, STVEC_REGW, 
    output logic [31:0]      SCOUNTEREN_REGW,     
    output logic [`XLEN-1:0] SEDELEG_REGW, SIDELEG_REGW, 
    output logic [`XLEN-1:0] SATP_REGW,
    input  logic [11:0]      SIP_REGW, SIE_REGW,
    output logic             WriteSSTATUSM,
    output logic             IllegalCSRSAccessM
  );

  //logic [`XLEN-1:0] zero = 0;
  //logic [31:0] allones = {32{1'b1}};
  //logic [`XLEN-1:0] SEDELEG_MASK = ~(zero | 3'b111 << 9); // sedeleg[11:9] hardwired to zero per Privileged Spec 3.1.8

  // Supervisor mode CSRs sometimes supported
  generate  
    if (`S_SUPPORTED) begin
      logic WriteSTVECM;
      logic WriteSSCRATCHM, WriteSEPCM;
      logic WriteSCAUSEM, WriteSTVALM, WriteSATPM, WriteSCOUNTERENM;
      logic [`XLEN-1:0] SSCRATCH_REGW, SCAUSE_REGW, STVAL_REGW;
      
<<<<<<< HEAD
      assign WriteSSTATUSM = CSRSWriteM && (CSRAdrM == SSTATUS);
      assign WriteSTVECM = CSRSWriteM && (CSRAdrM == STVEC);
      assign WriteSSCRATCHM = CSRSWriteM && (CSRAdrM == SSCRATCH);
      assign WriteSEPCM = STrapM | (CSRSWriteM && (CSRAdrM == SEPC));
      assign WriteSCAUSEM = STrapM | (CSRSWriteM && (CSRAdrM == SCAUSE));
      assign WriteSTVALM = STrapM | (CSRSWriteM && (CSRAdrM == STVAL));
      assign WriteSATPM = CSRSWriteM && (CSRAdrM == SATP);
      assign WriteSCOUNTERENM = CSRSWriteM && (CSRAdrM == SCOUNTEREN);
=======
      assign WriteSSTATUSM = CSRSWriteM && (CSRAdrM == SSTATUS) && ~StallW;
      assign WriteSTVECM = CSRSWriteM && (CSRAdrM == STVEC) && ~StallW;
      assign WriteSSCRATCHM = CSRSWriteM && (CSRAdrM == SSCRATCH) && ~StallW;
      assign WriteSEPCM = STrapM | (CSRSWriteM && (CSRAdrM == SEPC)) && ~StallW;
      assign WriteSCAUSEM = STrapM | (CSRSWriteM && (CSRAdrM == SCAUSE)) && ~StallW;
      assign WriteSTVALM = STrapM | (CSRSWriteM && (CSRAdrM == STVAL)) && ~StallW;
      assign WriteSATPM = STrapM | (CSRSWriteM && (CSRAdrM == SATP)) && ~StallW;
      assign WriteSCOUNTERENM = CSRSWriteM && (CSRAdrM == SCOUNTEREN) && ~StallW;
>>>>>>> 75b97f14

      // CSRs
      flopenl #(`XLEN) STVECreg(clk, reset, WriteSTVECM, CSRWriteValM, ZERO, STVEC_REGW); //busybear: change reset to 0
      flopenr #(`XLEN) SSCRATCHreg(clk, reset, WriteSSCRATCHM, CSRWriteValM, SSCRATCH_REGW);
      flopenr #(`XLEN) SEPCreg(clk, reset, WriteSEPCM, NextEPCM, SEPC_REGW); 
      flopenl #(`XLEN) SCAUSEreg(clk, reset, WriteSCAUSEM, NextCauseM, ZERO, SCAUSE_REGW); 
      flopenr #(`XLEN) STVALreg(clk, reset, WriteSTVALM, NextMtvalM, STVAL_REGW);
      flopenr #(`XLEN) SATPreg(clk, reset, WriteSATPM, CSRWriteValM, SATP_REGW);
      if (`OVPSIM_CSR_CONFIG)
        flopenl #(32)   SCOUNTERENreg(clk, reset, WriteSCOUNTERENM, {CSRWriteValM[31:2],1'b0,CSRWriteValM[0]}, 32'b0, SCOUNTEREN_REGW);
      else
        flopenl #(32)   SCOUNTERENreg(clk, reset, WriteSCOUNTERENM, CSRWriteValM[31:0], ALL_ONES, SCOUNTEREN_REGW);
      if (`N_SUPPORTED) begin
        logic WriteSEDELEGM, WriteSIDELEGM;
        assign WriteSEDELEGM = CSRSWriteM && (CSRAdrM == SEDELEG);
        assign WriteSIDELEGM = CSRSWriteM && (CSRAdrM == SIDELEG);
        flopenl #(`XLEN) SEDELEGreg(clk, reset, WriteSEDELEGM, CSRWriteValM & SEDELEG_MASK, ZERO, SEDELEG_REGW);
        flopenl #(`XLEN) SIDELEGreg(clk, reset, WriteSIDELEGM, CSRWriteValM, ZERO, SIDELEG_REGW);
      end else begin
        assign SEDELEG_REGW = 0;
        assign SIDELEG_REGW = 0;
      end

      // CSR Reads
      always_comb begin
        IllegalCSRSAccessM = !(`N_SUPPORTED)  && (CSRAdrM == SEDELEG || CSRAdrM == SIDELEG); // trap on DELEG register access when no N-mode
        case (CSRAdrM) 
          SSTATUS:   CSRSReadValM = SSTATUS_REGW;
          STVEC:     CSRSReadValM = STVEC_REGW;
          SEDELEG:   CSRSReadValM = SEDELEG_REGW;
          SIDELEG:   CSRSReadValM = SIDELEG_REGW;
          SIP:       CSRSReadValM = {{(`XLEN-12){1'b0}}, SIP_REGW};
          SIE:       CSRSReadValM = {{(`XLEN-12){1'b0}}, SIE_REGW};
          SSCRATCH:  CSRSReadValM = SSCRATCH_REGW;
          SEPC:      CSRSReadValM = SEPC_REGW;
          SCAUSE:    CSRSReadValM = SCAUSE_REGW;
          STVAL:     CSRSReadValM = STVAL_REGW;
          SATP:      CSRSReadValM = SATP_REGW;
          SCOUNTEREN:CSRSReadValM = {{(`XLEN-32){1'b0}}, SCOUNTEREN_REGW};
          default: begin
                     CSRSReadValM = 0; 
                     IllegalCSRSAccessM = 1;  
          end       
        endcase
      end
    end else begin
      assign WriteSSTATUSM = 0;
      assign CSRSReadValM = 0;
      assign SEPC_REGW = 0;
      assign STVEC_REGW = 0;
      assign SEDELEG_REGW = 0;
      assign SIDELEG_REGW = 0;
      assign SCOUNTEREN_REGW = 0;
      assign SATP_REGW = 0;
      assign IllegalCSRSAccessM = 1;
    end
  endgenerate
endmodule<|MERGE_RESOLUTION|>--- conflicted
+++ resolved
@@ -73,25 +73,14 @@
       logic WriteSCAUSEM, WriteSTVALM, WriteSATPM, WriteSCOUNTERENM;
       logic [`XLEN-1:0] SSCRATCH_REGW, SCAUSE_REGW, STVAL_REGW;
       
-<<<<<<< HEAD
-      assign WriteSSTATUSM = CSRSWriteM && (CSRAdrM == SSTATUS);
-      assign WriteSTVECM = CSRSWriteM && (CSRAdrM == STVEC);
-      assign WriteSSCRATCHM = CSRSWriteM && (CSRAdrM == SSCRATCH);
-      assign WriteSEPCM = STrapM | (CSRSWriteM && (CSRAdrM == SEPC));
-      assign WriteSCAUSEM = STrapM | (CSRSWriteM && (CSRAdrM == SCAUSE));
-      assign WriteSTVALM = STrapM | (CSRSWriteM && (CSRAdrM == STVAL));
-      assign WriteSATPM = CSRSWriteM && (CSRAdrM == SATP);
-      assign WriteSCOUNTERENM = CSRSWriteM && (CSRAdrM == SCOUNTEREN);
-=======
-      assign WriteSSTATUSM = CSRSWriteM && (CSRAdrM == SSTATUS) && ~StallW;
+      assign WriteSSTATUSM = CSRSWriteM && (CSRAdrM == SSTATUS)  && ~StallW;
       assign WriteSTVECM = CSRSWriteM && (CSRAdrM == STVEC) && ~StallW;
       assign WriteSSCRATCHM = CSRSWriteM && (CSRAdrM == SSCRATCH) && ~StallW;
       assign WriteSEPCM = STrapM | (CSRSWriteM && (CSRAdrM == SEPC)) && ~StallW;
       assign WriteSCAUSEM = STrapM | (CSRSWriteM && (CSRAdrM == SCAUSE)) && ~StallW;
       assign WriteSTVALM = STrapM | (CSRSWriteM && (CSRAdrM == STVAL)) && ~StallW;
-      assign WriteSATPM = STrapM | (CSRSWriteM && (CSRAdrM == SATP)) && ~StallW;
+      assign WriteSATPM = CSRSWriteM && (CSRAdrM == SATP) && ~StallW;
       assign WriteSCOUNTERENM = CSRSWriteM && (CSRAdrM == SCOUNTEREN) && ~StallW;
->>>>>>> 75b97f14
 
       // CSRs
       flopenl #(`XLEN) STVECreg(clk, reset, WriteSTVECM, CSRWriteValM, ZERO, STVEC_REGW); //busybear: change reset to 0
