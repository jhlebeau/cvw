--- conflicted
+++ resolved
@@ -1,252 +1,248 @@
-# wally-batch.do 
-# SPDX-License-Identifier: Apache-2.0 WITH SHL-2.1
-#
-# Modification by Oklahoma State University & Harvey Mudd College
-# Use with Testbench 
-# James Stine, 2008; David Harris 2021
-# Go Cowboys!!!!!!
-#
-# Takes 1:10 to run RV64IC tests using gui
-
-# Usage: do wally-batch.do <config> <testcases> <testbench> [--ccov] [--fcov] [+acc] [any number of +value] [any number of -G VAR=VAL]
-# Example: do wally-batch.do rv64gc arch64i testbench
-
-# Use this wally-batch.do file to run this example.
-# Either bring up ModelSim and type the following at the "ModelSim>" prompt:
-#     do wally-batch.do
-# or, to run from a shell, type the following at the shell prompt:
-#     vsim -do wally-batch.do -c
-# (omit the "-c" to see the GUI while running from the shell)
-
-set DEBUG 1
-
-onbreak {resume}
-onerror {quit -f}
-
-set CFG ${1}
-set TESTSUITE ${2}
-set TESTBENCH ${3}
-set WKDIR wkdir/${CFG}_${TESTSUITE}
-set WALLY $::env(WALLY)
-set CONFIG ${WALLY}/config
-set SRC ${WALLY}/src
-set TB ${WALLY}/testbench
-
-# create library
-if [file exists ${WKDIR}] {
-    vdel -lib ${WKDIR} -all
-}
-vlib ${WKDIR}
-# Create directory for coverage data
-mkdir -p cov
-
-set ccov 0
-set CoverageVoptArg ""
-set CoverageVsimArg ""
-
-set FunctCoverage 0
-set riscvISACOVsrc ""
-set FCdefineINCLUDE_TRACE2COV ""
-set FCdefineCOVER_BASE_RV64I ""
-set FCdefineCOVER_LEVEL_DV_PR_EXT  ""
-set FCdefineCOVER_RV64I ""
-set FCdefineCOVER_RV64M ""
-set FCdefineCOVER_RV64A ""
-set FCdefineCOVER_RV64F ""
-set FCdefineCOVER_RV64D ""
-set FCdefineCOVER_RV64ZICSR ""
-set FCdefineCOVER_RV64C ""
-set FCdefineIDV_INCLUDE_TRACE2COV ""
-set FCTRACE2COV ""
-set FCdefineIDV_TRACE2COV ""
-set lockstep 0
-# ok this is annoying. vlog, vopt, and vsim are very picky about how arguments are passed.
-# unforunately it won't allow these to be grouped as one argument per command so they are broken
-# apart. 
-set lockstepvoptstring ""
-set SVLib ""
-set SVLibPath ""
-set OtherFlags ""
-set ImperasPubInc ""
-set ImperasPrivInc ""
-set rvviFiles ""
-set idvFiles ""
-
-set GUI 0
-set accFlag ""
-
-# Need to be able to pass arguments to vopt.  Unforunately argv does not work because
-# it takes on different values if vsim and the do file are called from the command line or
-# if the do file isd called from questa sim directly.  This chunk of code uses the $4 through $n
-# variables and compacts into a single list for passing to vopt.
-set tbArgs ""
-set from 4
-set step 1
-set lst {}
-
-set PlusArgs {}
-set ParamArgs {}
-for {set i 0} true {incr i} {
-    set x [expr {$i*$step + $from}]
-    if {$x > $argc} break
-    set arg [expr "$$x"]
-    lappend lst $arg
-}
-
-echo "number of args = $argc"
-echo "lst = $lst"
-
-# if +acc found set flag and remove from list
-set AccIndex [lsearch -exact $lst "+acc"]
-if {$AccIndex >= 0} {
-    set GUI 1
-    set accFlag "+acc"
-    set lst [lreplace $lst $AccIndex $AccIndex]
-}
-
-# if +coverage found set flag and remove from list
-set CoverageIndex [lsearch -exact $lst "--ccov"]
-if {$CoverageIndex >= 0} {
-    set ccov 1
-    set CoverageVoptArg "+cover=sbecf"
-    set CoverageVsimArg "-coverage"
-    set lst [lreplace $lst $CoverageIndex $CoverageIndex]
-}
-
-# if +coverage found set flag and remove from list
-set FunctCoverageIndex [lsearch -exact $lst "--fcov"]
-if {$FunctCoverageIndex >= 0} {
-    set FunctCoverage 1
-    set riscvISACOVsrc +incdir+$env(IMPERAS_HOME)/ImpProprietary/source/host/riscvISACOV/source
-
-    set FCdefineINCLUDE_TRACE2COV "+define+INCLUDE_TRACE2COV"
-    set FCdefineCOVER_BASE_RV64I "+define+COVER_BASE_RV64I"
-    set FCdefineCOVER_LEVEL_DV_PR_EXT  "+define+COVER_LEVEL_DV_PR_EXT"
-    set FCdefineCOVER_RV64I "+define+COVER_RV64I"
-    set FCdefineCOVER_RV64M "+define+COVER_RV64M"
-    set FCdefineCOVER_RV64A "+define+COVER_RV64A"
-    set FCdefineCOVER_RV64F "+define+COVER_RV64F"
-    set FCdefineCOVER_RV64D "+define+COVER_RV64D"
-    set FCdefineCOVER_RV64ZICSR "+define+COVER_RV64ZICSR"
-    set FCdefineCOVER_RV64C "+define+COVER_RV64C"
-    set FCdefineIDV_INCLUDE_TRACE2COV "+define+IDV_INCLUDE_TRACE2COV"
-    set FCTRACE2COV "+TRACE2COV_ENABLE=1"
-    set FCdefineIDV_TRACE2COV "+IDV_TRACE2COV=1"
-    set lst [lreplace $lst $FunctCoverageIndex $FunctCoverageIndex]
-}\
- 
-set LockStepIndex [lsearch -exact $lst "--lockstep"]
-# ugh.  can't have more than 9 arguments passed to vsim. why? I'll have to remove --lockstep when running
-# functional coverage and imply it.
-if {$LockStepIndex >= 0 || $FunctCoverageIndex >= 0} {
-    set lockstep 1
-
-    # ideally this would all be one or two variables, but questa is having a real hard time
-    # with this.  For now they have to be separate.
-    set lockstepvoptstring "+define+USE_IMPERAS_DV"
-    set ImperasPubInc +incdir+$env(IMPERAS_HOME)/ImpPublic/include/host
-    set ImperasPrivInc +incdir+$env(IMPERAS_HOME)/ImpProprietary/include/host
-    set rvviFiles       $env(IMPERAS_HOME)/ImpPublic/source/host/rvvi/*.sv
-    set idvFiles $env(IMPERAS_HOME)/ImpProprietary/source/host/idv/*.sv
-    set SVLib "-sv_lib"
-    set SVLibPath $env(IMPERAS_HOME)/lib/Linux64/ImperasLib/imperas.com/verification/riscv/1.0/model
-    #set OtherFlags $::env(OTHERFLAGS)  # not working 7/15/24 dh; this should be the way to pass things like --verbose (Issue 871)
-
-    if {$LockStepIndex >= 0} {
-        set lst [lreplace $lst $LockStepIndex $LockStepIndex]
-    }
-}
-
-
-# separate the +args from the -G parameters
-foreach otherArg $lst {
-    if {[string index $otherArg 0] eq "+"} {
-        lappend PlusArgs $otherArg
-    } else {
-        lappend ParamArgs $otherArg
-    }
-}
-
-if {$DEBUG > 0} {
-    echo "GUI = $GUI"
-    echo "ccov = $ccov"
-    echo "lockstep = $lockstep"
-    echo "FunctCoverage = $FunctCoverage"
-    echo "remaining list = $lst"
-    echo "Extra +args = $PlusArgs"
-    echo "Extra -args = $ParamArgs"
-}
-
-foreach x $PlusArgs {
-    echo "Element is $x"
-}
-
-# need a better solution this is really ugly
-# Questa really don't like passing $PlusArgs on the command line to vsim.  It treats the whole things
-# as one string rather than mutliple separate +args.  Is there an automated way to pass these?
-set temp0 [lindex $PlusArgs 0]
-set temp1 [lindex $PlusArgs 1]
-set temp2 [lindex $PlusArgs 2]
-set temp3 [lindex $PlusArgs 3]
-
-#quit
-
-# compile source files
-# suppress spurious warnngs about 
-# "Extra checking for conflicts with always_comb done at vopt time"
-# because vsim will run vopt
-
-<<<<<<< HEAD
-vlog -lint -work ${WKDIR}  +incdir+${CONFIG}/${CFG} +incdir+${CONFIG}/deriv/${CFG} +incdir+${CONFIG}/shared ${lockstepvoptstring} ${FCdefineIDV_INCLUDE_TRACE2COV} ${FCdefineINCLUDE_TRACE2COV} ${ImperasPubInc} ${ImperasPrivInc} ${rvviFiles} ${FCdefineCOVER_BASE_RV64I} ${FCdefineCOVER_LEVEL_DV_PR_EXT} ${FCdefineCOVER_RV64I} ${FCdefineCOVER_RV64M} ${FCdefineCOVER_RV64A} ${FCdefineCOVER_RV64F} ${FCdefineCOVER_RV64D} ${FCdefineCOVER_RV64ZICSR} ${FCdefineCOVER_RV64C}  ${idvFiles}   ${riscvISACOVsrc} ${SRC}/cvw.sv ${TB}/${TESTBENCH}.sv ${TB}/common/*.sv  ${SRC}/*/*.sv ${SRC}/*/*/*.sv -suppress 2583 -suppress 7063,2596,13286
-=======
-vlog -lint -work ${WKDIR}  +incdir+${CONFIG}/${CFG} +incdir+${CONFIG}/deriv/${CFG} +incdir+${CONFIG}/shared ${lockstepvoptstring} ${FCdefineIDV_INCLUDE_TRACE2COV} ${FCdefineINCLUDE_TRACE2COV} ${ImperasPubInc} ${ImperasPrivInc} ${rvviFiles} ${idvFiles}  ${FCdefineCOVER_BASE_RV64I} ${FCdefineCOVER_LEVEL_DV_PR_EXT} ${FCdefineCOVER_RV64I} ${FCdefineCOVER_RV64M} ${FCdefineCOVER_RV64A} ${FCdefineCOVER_RV64F} ${FCdefineCOVER_RV64D} ${FCdefineCOVER_RV64ZICSR} ${FCdefineCOVER_RV64C}  ${riscvISACOVsrc} ${SRC}/cvw.sv ${TB}/${TESTBENCH}.sv ${TB}/common/*.sv  ${SRC}/*/*.sv ${SRC}/*/*/*.sv ${WALLY}/addins/verilog-ethernet/*/*.sv ${WALLY}/addins/verilog-ethernet/*/*/*/*.sv -suppress 2583 -suppress 7063,2596,13286
->>>>>>> 24609f0b
-
-# start and run simulation
-# remove +acc flag for faster sim during regressions if there is no need to access internal signals
-vopt $accFlag wkdir/${CFG}_${TESTSUITE}.${TESTBENCH} -work ${WKDIR} ${ParamArgs} -o testbenchopt ${CoverageVoptArg}
-
-#vsim -lib ${WKDIR} testbenchopt +TEST=${TESTSUITE} ${PlusArgs} -fatal 7 ${SVLib} ${SVLibPath} ${OtherFlags} +TRACE2COV_ENABLE=1 -suppress 3829 ${CoverageVsimArg}
-#vsim -lib ${WKDIR} testbenchopt +TEST=${TESTSUITE} ${PlusArgs} -fatal 7 ${SVLib} ${SVLibPath} +IDV_TRACE2COV=1 +TRACE2COV_ENABLE=1 -suppress 3829 ${CoverageVsimArg}
-vsim -lib ${WKDIR} testbenchopt +TEST=${TESTSUITE} $temp0 $temp1 $temp2 $temp3 -fatal 7 ${SVLib} ${SVLibPath} ${OtherFlags} ${FCTRACE2COV} ${FCdefineIDV_TRACE2COV} -suppress 3829 ${CoverageVsimArg}
-
-#    vsim -lib wkdir/work_${1}_${2} testbenchopt  -fatal 7 -suppress 3829
-# power add generates the logging necessary for said generation.
-# power add -r /dut/core/*
-if { ${GUI} } {
-    add log -recursive /*
-    if { ${TESTBENCH} eq "testbench_fp" } {
-        do wave-fpu.do
-    } else {
-        do wave.do
-    }
-}
-
-if {$FunctCoverage} {
-    set UCDB ${WALLY}/sim/questa/fcov_ucdb/${CFG}_${TESTSUITE}.ucdb
-    coverage save -onexit ${UCDB}
-}
-
-run -all
-
-if {$ccov} {
-    set UCDB ${WALLY}/sim/questa/ucdb/${CFG}_${TESTSUITE}.ucdb
-    echo "Saving coverage to ${UCDB}"
-    do coverage-exclusions-rv64gc.do  # beware: this assumes testing the rv64gc configuration
-    coverage save -instance /testbench/dut/core ${UCDB}
-}
-
-
-# power off -r /dut/core/*
-
-
-
-# These aren't doing anything helpful
-#profile report -calltree -file wally-calltree.rpt -cutoff 2
-#power report -all -bsaif power.saif
-
-# terminate simulation unless we need to keep the GUI running
-if { ${GUI} == 0} {
-    quit
-}
-
+# wally-batch.do 
+# SPDX-License-Identifier: Apache-2.0 WITH SHL-2.1
+#
+# Modification by Oklahoma State University & Harvey Mudd College
+# Use with Testbench 
+# James Stine, 2008; David Harris 2021
+# Go Cowboys!!!!!!
+#
+# Takes 1:10 to run RV64IC tests using gui
+
+# Usage: do wally-batch.do <config> <testcases> <testbench> [--ccov] [--fcov] [+acc] [any number of +value] [any number of -G VAR=VAL]
+# Example: do wally-batch.do rv64gc arch64i testbench
+
+# Use this wally-batch.do file to run this example.
+# Either bring up ModelSim and type the following at the "ModelSim>" prompt:
+#     do wally-batch.do
+# or, to run from a shell, type the following at the shell prompt:
+#     vsim -do wally-batch.do -c
+# (omit the "-c" to see the GUI while running from the shell)
+
+set DEBUG 1
+
+onbreak {resume}
+onerror {quit -f}
+
+set CFG ${1}
+set TESTSUITE ${2}
+set TESTBENCH ${3}
+set WKDIR wkdir/${CFG}_${TESTSUITE}
+set WALLY $::env(WALLY)
+set CONFIG ${WALLY}/config
+set SRC ${WALLY}/src
+set TB ${WALLY}/testbench
+
+# create library
+if [file exists ${WKDIR}] {
+    vdel -lib ${WKDIR} -all
+}
+vlib ${WKDIR}
+# Create directory for coverage data
+mkdir -p cov
+
+set ccov 0
+set CoverageVoptArg ""
+set CoverageVsimArg ""
+
+set FunctCoverage 0
+set riscvISACOVsrc ""
+set FCdefineINCLUDE_TRACE2COV ""
+set FCdefineCOVER_BASE_RV64I ""
+set FCdefineCOVER_LEVEL_DV_PR_EXT  ""
+set FCdefineCOVER_RV64I ""
+set FCdefineCOVER_RV64M ""
+set FCdefineCOVER_RV64A ""
+set FCdefineCOVER_RV64F ""
+set FCdefineCOVER_RV64D ""
+set FCdefineCOVER_RV64ZICSR ""
+set FCdefineCOVER_RV64C ""
+set FCdefineIDV_INCLUDE_TRACE2COV ""
+set FCTRACE2COV ""
+set FCdefineIDV_TRACE2COV ""
+set lockstep 0
+# ok this is annoying. vlog, vopt, and vsim are very picky about how arguments are passed.
+# unforunately it won't allow these to be grouped as one argument per command so they are broken
+# apart. 
+set lockstepvoptstring ""
+set SVLib ""
+set SVLibPath ""
+set OtherFlags ""
+set ImperasPubInc ""
+set ImperasPrivInc ""
+set rvviFiles ""
+set idvFiles ""
+
+set GUI 0
+set accFlag ""
+
+# Need to be able to pass arguments to vopt.  Unforunately argv does not work because
+# it takes on different values if vsim and the do file are called from the command line or
+# if the do file isd called from questa sim directly.  This chunk of code uses the $4 through $n
+# variables and compacts into a single list for passing to vopt.
+set tbArgs ""
+set from 4
+set step 1
+set lst {}
+
+set PlusArgs {}
+set ParamArgs {}
+for {set i 0} true {incr i} {
+    set x [expr {$i*$step + $from}]
+    if {$x > $argc} break
+    set arg [expr "$$x"]
+    lappend lst $arg
+}
+
+echo "number of args = $argc"
+echo "lst = $lst"
+
+# if +acc found set flag and remove from list
+set AccIndex [lsearch -exact $lst "+acc"]
+if {$AccIndex >= 0} {
+    set GUI 1
+    set accFlag "+acc"
+    set lst [lreplace $lst $AccIndex $AccIndex]
+}
+
+# if +coverage found set flag and remove from list
+set CoverageIndex [lsearch -exact $lst "--ccov"]
+if {$CoverageIndex >= 0} {
+    set ccov 1
+    set CoverageVoptArg "+cover=sbecf"
+    set CoverageVsimArg "-coverage"
+    set lst [lreplace $lst $CoverageIndex $CoverageIndex]
+}
+
+# if +coverage found set flag and remove from list
+set FunctCoverageIndex [lsearch -exact $lst "--fcov"]
+if {$FunctCoverageIndex >= 0} {
+    set FunctCoverage 1
+    set riscvISACOVsrc +incdir+$env(IMPERAS_HOME)/ImpProprietary/source/host/riscvISACOV/source
+
+    set FCdefineINCLUDE_TRACE2COV "+define+INCLUDE_TRACE2COV"
+    set FCdefineCOVER_BASE_RV64I "+define+COVER_BASE_RV64I"
+    set FCdefineCOVER_LEVEL_DV_PR_EXT  "+define+COVER_LEVEL_DV_PR_EXT"
+    set FCdefineCOVER_RV64I "+define+COVER_RV64I"
+    set FCdefineCOVER_RV64M "+define+COVER_RV64M"
+    set FCdefineCOVER_RV64A "+define+COVER_RV64A"
+    set FCdefineCOVER_RV64F "+define+COVER_RV64F"
+    set FCdefineCOVER_RV64D "+define+COVER_RV64D"
+    set FCdefineCOVER_RV64ZICSR "+define+COVER_RV64ZICSR"
+    set FCdefineCOVER_RV64C "+define+COVER_RV64C"
+    set FCdefineIDV_INCLUDE_TRACE2COV "+define+IDV_INCLUDE_TRACE2COV"
+    set FCTRACE2COV "+TRACE2COV_ENABLE=1"
+    set FCdefineIDV_TRACE2COV "+IDV_TRACE2COV=1"
+    set lst [lreplace $lst $FunctCoverageIndex $FunctCoverageIndex]
+}\
+ 
+set LockStepIndex [lsearch -exact $lst "--lockstep"]
+# ugh.  can't have more than 9 arguments passed to vsim. why? I'll have to remove --lockstep when running
+# functional coverage and imply it.
+if {$LockStepIndex >= 0 || $FunctCoverageIndex >= 0} {
+    set lockstep 1
+
+    # ideally this would all be one or two variables, but questa is having a real hard time
+    # with this.  For now they have to be separate.
+    set lockstepvoptstring "+define+USE_IMPERAS_DV"
+    set ImperasPubInc +incdir+$env(IMPERAS_HOME)/ImpPublic/include/host
+    set ImperasPrivInc +incdir+$env(IMPERAS_HOME)/ImpProprietary/include/host
+    set rvviFiles       $env(IMPERAS_HOME)/ImpPublic/source/host/rvvi/*.sv
+    set idvFiles $env(IMPERAS_HOME)/ImpProprietary/source/host/idv/*.sv
+    set SVLib "-sv_lib"
+    set SVLibPath $env(IMPERAS_HOME)/lib/Linux64/ImperasLib/imperas.com/verification/riscv/1.0/model
+    #set OtherFlags $::env(OTHERFLAGS)  # not working 7/15/24 dh; this should be the way to pass things like --verbose (Issue 871)
+
+    if {$LockStepIndex >= 0} {
+        set lst [lreplace $lst $LockStepIndex $LockStepIndex]
+    }
+}
+
+
+# separate the +args from the -G parameters
+foreach otherArg $lst {
+    if {[string index $otherArg 0] eq "+"} {
+        lappend PlusArgs $otherArg
+    } else {
+        lappend ParamArgs $otherArg
+    }
+}
+
+if {$DEBUG > 0} {
+    echo "GUI = $GUI"
+    echo "ccov = $ccov"
+    echo "lockstep = $lockstep"
+    echo "FunctCoverage = $FunctCoverage"
+    echo "remaining list = $lst"
+    echo "Extra +args = $PlusArgs"
+    echo "Extra -args = $ParamArgs"
+}
+
+foreach x $PlusArgs {
+    echo "Element is $x"
+}
+
+# need a better solution this is really ugly
+# Questa really don't like passing $PlusArgs on the command line to vsim.  It treats the whole things
+# as one string rather than mutliple separate +args.  Is there an automated way to pass these?
+set temp0 [lindex $PlusArgs 0]
+set temp1 [lindex $PlusArgs 1]
+set temp2 [lindex $PlusArgs 2]
+set temp3 [lindex $PlusArgs 3]
+
+#quit
+
+# compile source files
+# suppress spurious warnngs about 
+# "Extra checking for conflicts with always_comb done at vopt time"
+# because vsim will run vopt
+
+vlog -lint -work ${WKDIR}  +incdir+${CONFIG}/${CFG} +incdir+${CONFIG}/deriv/${CFG} +incdir+${CONFIG}/shared ${lockstepvoptstring} ${FCdefineIDV_INCLUDE_TRACE2COV} ${FCdefineINCLUDE_TRACE2COV} ${ImperasPubInc} ${ImperasPrivInc} ${rvviFiles} ${FCdefineCOVER_BASE_RV64I} ${FCdefineCOVER_LEVEL_DV_PR_EXT} ${FCdefineCOVER_RV64I} ${FCdefineCOVER_RV64M} ${FCdefineCOVER_RV64A} ${FCdefineCOVER_RV64F} ${FCdefineCOVER_RV64D} ${FCdefineCOVER_RV64ZICSR} ${FCdefineCOVER_RV64C}  ${idvFiles}   ${riscvISACOVsrc} ${SRC}/cvw.sv ${TB}/${TESTBENCH}.sv ${TB}/common/*.sv  ${SRC}/*/*.sv ${SRC}/*/*/*.sv ${WALLY}/addins/verilog-ethernet/*/*.sv ${WALLY}/addins/verilog-ethernet/*/*/*/*.sv -suppress 2583 -suppress 7063,2596,13286
+
+# start and run simulation
+# remove +acc flag for faster sim during regressions if there is no need to access internal signals
+vopt $accFlag wkdir/${CFG}_${TESTSUITE}.${TESTBENCH} -work ${WKDIR} ${ParamArgs} -o testbenchopt ${CoverageVoptArg}
+
+#vsim -lib ${WKDIR} testbenchopt +TEST=${TESTSUITE} ${PlusArgs} -fatal 7 ${SVLib} ${SVLibPath} ${OtherFlags} +TRACE2COV_ENABLE=1 -suppress 3829 ${CoverageVsimArg}
+#vsim -lib ${WKDIR} testbenchopt +TEST=${TESTSUITE} ${PlusArgs} -fatal 7 ${SVLib} ${SVLibPath} +IDV_TRACE2COV=1 +TRACE2COV_ENABLE=1 -suppress 3829 ${CoverageVsimArg}
+vsim -lib ${WKDIR} testbenchopt +TEST=${TESTSUITE} $temp0 $temp1 $temp2 $temp3 -fatal 7 ${SVLib} ${SVLibPath} ${OtherFlags} ${FCTRACE2COV} ${FCdefineIDV_TRACE2COV} -suppress 3829 ${CoverageVsimArg}
+
+#    vsim -lib wkdir/work_${1}_${2} testbenchopt  -fatal 7 -suppress 3829
+# power add generates the logging necessary for said generation.
+# power add -r /dut/core/*
+if { ${GUI} } {
+    add log -recursive /*
+    if { ${TESTBENCH} eq "testbench_fp" } {
+        do wave-fpu.do
+    } else {
+        do wave.do
+    }
+}
+
+if {$FunctCoverage} {
+    set UCDB ${WALLY}/sim/questa/fcov_ucdb/${CFG}_${TESTSUITE}.ucdb
+    coverage save -onexit ${UCDB}
+}
+
+run -all
+
+if {$ccov} {
+    set UCDB ${WALLY}/sim/questa/ucdb/${CFG}_${TESTSUITE}.ucdb
+    echo "Saving coverage to ${UCDB}"
+    do coverage-exclusions-rv64gc.do  # beware: this assumes testing the rv64gc configuration
+    coverage save -instance /testbench/dut/core ${UCDB}
+}
+
+
+# power off -r /dut/core/*
+
+
+
+# These aren't doing anything helpful
+#profile report -calltree -file wally-calltree.rpt -cutoff 2
+#power report -all -bsaif power.saif
+
+# terminate simulation unless we need to keep the GUI running
+if { ${GUI} == 0} {
+    quit
+}
+