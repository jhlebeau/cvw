///////////////////////////////////////////
// testbench.sv
//
// Written: David_Harris@hmc.edu 9 January 2021
// Modified: 
//
// Purpose: Wally Testbench and helper modules
//          Applies test programs from the riscv-arch-test and Imperas suites
// 
// A component of the Wally configurable RISC-V project.
// 
// Copyright (C) 2021 Harvey Mudd College & Oklahoma State University
//
// SPDX-License-Identifier: Apache-2.0 WITH SHL-2.1
//
// Licensed under the Solderpad Hardware License v 2.1 (the “License”); you may not use this file 
// except in compliance with the License, or, at your option, the Apache License version 2.0. You 
// may obtain a copy of the License at
//
// https://solderpad.org/licenses/SHL-2.1/
//
// Unless required by applicable law or agreed to in writing, any work distributed under the 
// License is distributed on an “AS IS” BASIS, WITHOUT WARRANTIES OR CONDITIONS OF ANY KIND, 
// either express or implied. See the License for the specific language governing permissions 
// and limitations under the License.
////////////////////////////////////////////////////////////////////////////////////////////////

`include "config.vh"
`include "tests.vh"
`include "BranchPredictorType.vh"

`ifdef USE_IMPERAS_DV
    `include "idv/idv.svh"
`endif

import cvw::*;

module testbench;
  /* verilator lint_off WIDTHTRUNC */
  /* verilator lint_off WIDTHEXPAND */
  parameter DEBUG=0;
  parameter PrintHPMCounters=0;
  parameter BPRED_LOGGER=0;
  parameter I_CACHE_ADDR_LOGGER=0;
  parameter D_CACHE_ADDR_LOGGER=0;
  parameter RVVI_SYNTH_SUPPORTED=0;
  
  `ifdef USE_IMPERAS_DV
    import idvPkg::*;
    import rvviApiPkg::*;
    import idvApiPkg::*;
  `endif

  `ifdef VERILATOR
      import "DPI-C" function string getenvval(input string env_name);
      string       RISCV_DIR = getenvval("RISCV"); // "/opt/riscv";
      string       WALLY_DIR = getenvval("WALLY"); // ~/cvw typical
  `elsif VCS
      import "DPI-C" function string getenv(input string env_name);
      string       RISCV_DIR = getenv("RISCV"); // "/opt/riscv";
      string       WALLY_DIR = getenv("WALLY"); 
  `else
      string       RISCV_DIR = "$RISCV"; // "/opt/riscv";
      string       WALLY_DIR = "$WALLY";
  `endif

  `include "parameter-defs.vh"

  logic        clk;
  logic        reset_ext, reset;
  logic        ResetMem;

  // Variables that can be overwritten with $value$plusargs at start of simulation
  string       TEST, ElfFile;
  integer      INSTR_LIMIT;

  // DUT signals
  logic [P.AHBW-1:0]    HRDATAEXT;
  logic                 HREADYEXT, HRESPEXT; 
  logic [P.PA_BITS-1:0] HADDR;
  logic [P.AHBW-1:0]    HWDATA;
  logic [P.XLEN/8-1:0]  HWSTRB;
  logic                 HWRITE;
  logic [2:0]           HSIZE;
  logic [2:0]           HBURST;
  logic [3:0]           HPROT;
  logic [1:0]           HTRANS;
  logic                 HMASTLOCK;
  logic                 HCLK, HRESETn;

  logic [31:0] GPIOIN, GPIOOUT, GPIOEN;
  logic        UARTSin, UARTSout;
  logic        SPIIn, SPIOut;
  logic [3:0]  SPICS;
  logic        SPICLK;
  logic        SDCCmd;
  logic        SDCIn;
  logic [3:0]  SDCCS;
  logic        SDCCLK;        

  logic        HREADY;
  logic        HSELEXT;

  
  string  ProgramAddrMapFile, ProgramLabelMapFile;
  integer ProgramAddrLabelArray [string];

  int test, i, errors, totalerrors;

  string outputfile;
  integer outputFilePointer;

  string tests[];
  logic DCacheFlushDone, DCacheFlushStart;
  logic riscofTest; 
  logic Validate;
  logic SelectTest;
  logic TestComplete;
  logic PrevPCZero;
  logic RVVIStall;

  initial begin
    // look for arguments passed to simulation, or use defaults
    if (!$value$plusargs("TEST=%s", TEST))
      TEST = "none";
    if (!$value$plusargs("ElfFile=%s", ElfFile))
      ElfFile = "none";
    if (!$value$plusargs("INSTR_LIMIT=%d", INSTR_LIMIT))
      INSTR_LIMIT = 0;
    //$display("TEST = %s ElfFile = %s", TEST, ElfFile);
    
    // pick tests based on modes supported
    //tests = '{};
    if (P.XLEN == 64) begin // RV64
      case (TEST)
        "arch64i":                                tests = arch64i;
        "arch64priv":                             tests = arch64priv;
        "arch64c":      if (P.C_SUPPORTED) 
                          if (P.ZICSR_SUPPORTED)  tests = {arch64c, arch64cpriv};
                          else                    tests = {arch64c};
        "arch64m":      if (P.M_SUPPORTED)        tests = arch64m;
        "arch64a_amo":      if (P.A_SUPPORTED | P.ZAAMO_SUPPORTED)        tests = arch64a_amo;
        "arch64f":      if (P.F_SUPPORTED)        tests = arch64f;
        "arch64d":      if (P.D_SUPPORTED)        tests = arch64d;  
        "arch64f_fma":  if (P.F_SUPPORTED)        tests = arch64f_fma;
        "arch64d_fma":  if (P.D_SUPPORTED)        tests = arch64d_fma;  
        "arch64f_divsqrt":  if (P.F_SUPPORTED)        tests = arch64f_divsqrt;
        "arch64d_divsqrt":  if (P.D_SUPPORTED)        tests = arch64d_divsqrt;  
        "arch64zifencei":  if (P.ZIFENCEI_SUPPORTED) tests = arch64zifencei;
        "arch64zicond":  if (P.ZICOND_SUPPORTED)  tests = arch64zicond;
        "imperas64i":                             tests = imperas64i;
        "imperas64f":   if (P.F_SUPPORTED)        tests = imperas64f;
        "imperas64d":   if (P.D_SUPPORTED)        tests = imperas64d;
        "imperas64m":   if (P.M_SUPPORTED)        tests = imperas64m;
        "wally64q":     if (P.Q_SUPPORTED)        tests = wally64q;
        "wally64a_lrsc":     if (P.A_SUPPORTED | P.ZALRSC_SUPPORTED)        tests = wally64a_lrsc;
        "imperas64c":   if (P.C_SUPPORTED)        tests = imperas64c;
                        else                      tests = imperas64iNOc;
        "custom":                                 tests = custom;
        "wally64i":                               tests = wally64i; 
        "wally64priv":                            tests = wally64priv;
        "wally64periph":                          tests = wally64periph;
        "coremark":                               tests = coremark;
        "fpga":                                   tests = fpga;
        "ahb64" :                                 tests = ahb64;
        "coverage64gc" :                          tests = coverage64gc;
        "arch64zba":     if (P.ZBA_SUPPORTED)     tests = arch64zba;
        "arch64zbb":     if (P.ZBB_SUPPORTED)     tests = arch64zbb;
        "arch64zbc":     if (P.ZBC_SUPPORTED)     tests = arch64zbc;
        "arch64zbs":     if (P.ZBS_SUPPORTED)     tests = arch64zbs;
        "arch64zicboz":  if (P.ZICBOZ_SUPPORTED)  tests = arch64zicboz;
        "arch64zcb":     if (P.ZCB_SUPPORTED)     tests = arch64zcb;
        "arch64zfh":     if (P.ZFH_SUPPORTED)     tests = arch64zfh;
        "arch64zfh_fma": if (P.ZFH_SUPPORTED)     tests = arch64zfh_fma; 
        "arch64zfh_divsqrt":     if (P.ZFH_SUPPORTED)     tests = arch64zfh_divsqrt;
        "arch64zfaf":    if (P.ZFA_SUPPORTED)     tests = arch64zfaf;
        "arch64zfad":    if (P.ZFA_SUPPORTED & P.D_SUPPORTED)  tests = arch64zfad;
        "buildroot":                              tests = buildroot;
        "arch64zbkb":    if (P.ZBKB_SUPPORTED)    tests = arch64zbkb;
        "arch64zbkc":    if (P.ZBKC_SUPPORTED)    tests = arch64zbkc;
        "arch64zbkx":    if (P.ZBKX_SUPPORTED)    tests = arch64zbkx;
        "arch64zknd":    if (P.ZKND_SUPPORTED)    tests = arch64zknd;
        "arch64zkne":    if (P.ZKNE_SUPPORTED)    tests = arch64zkne;
        "arch64zknh":    if (P.ZKNH_SUPPORTED)    tests = arch64zknh;
      endcase 
    end else begin // RV32
      case (TEST)
        "arch32e":                                tests = arch32e; 
        "arch32i":                                tests = arch32i;
        "arch32priv":                             tests = arch32priv;
        "arch32c":      if (P.C_SUPPORTED) 
                          if (P.ZICSR_SUPPORTED)  tests = {arch32c, arch32cpriv};
                          else                    tests = {arch32c};
        "arch32m":      if (P.M_SUPPORTED)        tests = arch32m;
        "arch32a_amo":      if (P.A_SUPPORTED | P.ZAAMO_SUPPORTED)  tests = arch32a_amo; 
        "arch32f":      if (P.F_SUPPORTED)        tests = arch32f;
        "arch32d":      if (P.D_SUPPORTED)        tests = arch32d;
        "arch32f_fma":  if (P.F_SUPPORTED)        tests = arch32f_fma;
        "arch32d_fma":  if (P.D_SUPPORTED)        tests = arch32d_fma;
        "arch32f_divsqrt":  if (P.F_SUPPORTED)        tests = arch32f_divsqrt;
        "arch32d_divsqrt":  if (P.D_SUPPORTED)        tests = arch32d_divsqrt;  
        "arch32zifencei":     if (P.ZIFENCEI_SUPPORTED) tests = arch32zifencei;
        "arch32zicond":  if (P.ZICOND_SUPPORTED)  tests = arch32zicond;
        "imperas32i":                             tests = imperas32i;
        "imperas32f":   if (P.F_SUPPORTED)        tests = imperas32f;
        "imperas32m":   if (P.M_SUPPORTED)        tests = imperas32m;
        "wally32a_lrsc":     if (P.A_SUPPORTED | P.ZALRSC_SUPPORTED)        tests = wally32a_lrsc; 
        "imperas32c":   if (P.C_SUPPORTED)        tests = imperas32c;
                        else                      tests = imperas32iNOc;
        "wally32i":                               tests = wally32i; 
        "wally32priv":                            tests = wally32priv;
        "wally32periph":                          tests = wally32periph;
        "ahb32" :                                 tests = ahb32;
        "embench":                                tests = embench;
        "coremark":                               tests = coremark;
        "arch32zba":     if (P.ZBA_SUPPORTED)     tests = arch32zba;
        "arch32zbb":     if (P.ZBB_SUPPORTED)     tests = arch32zbb;
        "arch32zbc":     if (P.ZBC_SUPPORTED)     tests = arch32zbc;
        "arch32zbs":     if (P.ZBS_SUPPORTED)     tests = arch32zbs;
        "arch32zicboz":  if (P.ZICBOZ_SUPPORTED)  tests = arch32zicboz;
        "arch32zcb":     if (P.ZCB_SUPPORTED)     tests = arch32zcb;
        "arch32zfh":     if (P.ZFH_SUPPORTED)     tests = arch32zfh;
        "arch32zfh_fma": if (P.ZFH_SUPPORTED)     tests = arch32zfh_fma; 
        "arch32zfh_divsqrt":     if (P.ZFH_SUPPORTED)     tests = arch32zfh_divsqrt;
        "arch32zfaf":    if (P.ZFA_SUPPORTED)     tests = arch32zfaf;
        "arch32zfad":    if (P.ZFA_SUPPORTED & P.D_SUPPORTED)  tests = arch32zfad;
        "arch32zbkb":    if (P.ZBKB_SUPPORTED)    tests = arch32zbkb;
        "arch32zbkc":    if (P.ZBKC_SUPPORTED)    tests = arch32zbkc;
        "arch32zbkx":    if (P.ZBKX_SUPPORTED)    tests = arch32zbkx;
        "arch32zknd":    if (P.ZKND_SUPPORTED)    tests = arch32zknd;
        "arch32zkne":    if (P.ZKNE_SUPPORTED)    tests = arch32zkne;
        "arch32zknh":    if (P.ZKNH_SUPPORTED)    tests = arch32zknh;
      endcase
    end
    if (tests.size() == 0 & ElfFile == "none") begin
      if (tests.size() == 0) begin
        $display("TEST %s not supported in this configuration", TEST);
      end else if(ElfFile == "none") begin
        $display("ElfFile %s not found", ElfFile);
      end
      $finish;
    end
`ifdef MAKEVCD
    $dumpfile("testbench.vcd");
    $dumpvars;
`endif
  end // initial begin

  // Model the testbench as an fsm.
  // Do this in parts so it easier to verify
  // part 1: build a version which echos the same behavior as the below code, but does not drive anything
  // part 2: drive some of the controls
  // part 3: drive all logic and remove old inital and always @ negedge clk block

  typedef enum logic [3:0]{STATE_TESTBENCH_RESET,
                           STATE_INIT_TEST,
                           STATE_RESET_MEMORIES,
                           STATE_RESET_MEMORIES2,
                           STATE_LOAD_MEMORIES,
                           STATE_RESET_TEST,
                           STATE_RUN_TEST,
                           STATE_COPY_RAM,
                           STATE_CHECK_TEST,
                           STATE_CHECK_TEST_WAIT,
                           STATE_VALIDATE,
                           STATE_INCR_TEST} statetype;
  statetype CurrState, NextState;
  logic        TestBenchReset;
  logic [2:0]  ResetCount, ResetThreshold;
  logic        LoadMem;
  logic        ResetCntEn;
  logic        ResetCntRst;
  logic        CopyRAM;

  string  signame, elffilename, memfilename, bootmemfilename, uartoutfilename, pathname;
  integer begin_signature_addr, end_signature_addr, signature_size;
  integer uartoutfile;

  assign ResetThreshold = 3'd5;

  initial begin
    TestBenchReset = 1'b1;
    # 100;
    TestBenchReset = 1'b0;
  end

  always_ff @(posedge clk)
    if (TestBenchReset) CurrState <= STATE_TESTBENCH_RESET;
    else CurrState <= NextState;  

  // fsm next state logic
  always_comb begin
    // riscof tests have a different signature, tests[0] == "1" refers to RiscvArchTests 
    // and tests[0] == "2" refers to WallyRiscvArchTests 
    riscofTest = tests[0] == "1" | tests[0] == "2"; 
    pathname = tvpaths[tests[0].atoi()];

    case(CurrState)
      STATE_TESTBENCH_RESET:                      NextState = STATE_INIT_TEST;
      STATE_INIT_TEST:                            NextState = STATE_RESET_MEMORIES;
      STATE_RESET_MEMORIES:                       NextState = STATE_RESET_MEMORIES2;
      STATE_RESET_MEMORIES2:                      NextState = STATE_LOAD_MEMORIES;  // Give the reset enough time to ensure the bus is reset before loading the memories.
      STATE_LOAD_MEMORIES:                        NextState = STATE_RESET_TEST;
      STATE_RESET_TEST:      if(ResetCount < ResetThreshold) NextState = STATE_RESET_TEST;
                             else                 NextState = STATE_RUN_TEST;
      STATE_RUN_TEST:        if(TestComplete)     NextState = STATE_COPY_RAM;
                             else                 NextState = STATE_RUN_TEST;
      STATE_COPY_RAM:                             NextState = STATE_CHECK_TEST;
      STATE_CHECK_TEST:      if (DCacheFlushDone) NextState = STATE_VALIDATE;
                             else                 NextState = STATE_CHECK_TEST_WAIT;
      STATE_CHECK_TEST_WAIT: if(DCacheFlushDone)  NextState = STATE_VALIDATE;
                             else                 NextState = STATE_CHECK_TEST_WAIT;
      STATE_VALIDATE:                             NextState = STATE_INIT_TEST;
      STATE_INCR_TEST:                            NextState = STATE_INIT_TEST;
      default:                                    NextState = STATE_TESTBENCH_RESET;
    endcase
  end // always_comb
  // fsm output control logic 
  assign reset_ext = CurrState == STATE_TESTBENCH_RESET | CurrState == STATE_INIT_TEST | 
                     CurrState == STATE_RESET_MEMORIES | CurrState == STATE_RESET_MEMORIES2 | 
                     CurrState == STATE_LOAD_MEMORIES | CurrState ==STATE_RESET_TEST;
  // this initialization is very expensive, only do it for coremark.  
  assign ResetMem = (CurrState == STATE_RESET_MEMORIES | CurrState == STATE_RESET_MEMORIES2) & TEST == "coremark";
  assign LoadMem = CurrState == STATE_LOAD_MEMORIES;
  assign ResetCntRst = CurrState == STATE_INIT_TEST;
  assign ResetCntEn = CurrState == STATE_RESET_TEST;
  assign Validate = CurrState == STATE_VALIDATE;
  assign SelectTest = CurrState == STATE_INIT_TEST;
  assign CopyRAM = TestComplete & CurrState == STATE_RUN_TEST;
  assign DCacheFlushStart = CurrState == STATE_COPY_RAM;

  // fsm reset counter
  counter #(3) RstCounter(clk, ResetCntRst, ResetCntEn, ResetCount);

  ////////////////////////////////////////////////////////////////////////////////
  // Find the test vector files and populate the PC to function label converter
  ////////////////////////////////////////////////////////////////////////////////
  logic [P.XLEN-1:0] testadr;

  //VCS ignores the dynamic types while processing the implicit sensitivity lists of always @*, always_comb, and always_latch
  //procedural blocks. VCS supports the dynamic types in the implicit sensitivity list of always @* block as specified in the Section 9.2 of the IEEE Standard SystemVerilog Specification 1800-2012.
  //To support memory load and dump task verbosity: flag : -diag sys_task_mem
  always @(*) begin
  	begin_signature_addr = ProgramAddrLabelArray["begin_signature"];
 	end_signature_addr = ProgramAddrLabelArray["sig_end_canary"];
  	signature_size = end_signature_addr - begin_signature_addr;
  end
  logic EcallFaultM;
  if (P.ZICSR_SUPPORTED)
    assign EcallFaultM = dut.core.priv.priv.EcallFaultM;
  else
    assign EcallFaultM = 0;
  
  always @(posedge clk) begin
    ////////////////////////////////////////////////////////////////////////////////
    // Verify the test ran correctly by checking the memory against a known signature.
    ////////////////////////////////////////////////////////////////////////////////
    if(TestBenchReset) test = 1;
    if (P.ZICSR_SUPPORTED & TEST == "coremark")
      if (EcallFaultM) begin
        $display("Benchmark: coremark is done.");
        $stop;
      end
    if(SelectTest) begin
      if (riscofTest) begin 
        memfilename = {pathname, tests[test], "/ref/ref.elf.memfile"};
        elffilename = {pathname, tests[test], "ref/ref.elf"};
        ProgramAddrMapFile = {pathname, tests[test], "/ref/ref.elf.objdump.addr"};
        ProgramLabelMapFile = {pathname, tests[test], "/ref/ref.elf.objdump.lab"};
      end else if(TEST == "buildroot") begin 
        memfilename = {RISCV_DIR, "/linux-testvectors/ram.bin"};
        elffilename = "buildroot";
        bootmemfilename = {RISCV_DIR, "/linux-testvectors/bootmem.bin"};
        uartoutfilename = {"logs/", TEST, "_uart.out"};
        uartoutfile = $fopen(uartoutfilename, "w"); // delete UART output file
        ProgramAddrMapFile = {RISCV_DIR, "/buildroot/output/images/disassembly/vmlinux.objdump.addr"};
        ProgramLabelMapFile = {RISCV_DIR, "/buildroot/output/images/disassembly/vmlinux.objdump.lab"};
      end else if(TEST == "fpga") begin
        bootmemfilename = {WALLY_DIR, "/fpga/src/boot.mem"};
        memfilename = {WALLY_DIR, "/fpga/src/data.mem"};
        ProgramAddrMapFile = {WALLY_DIR, "/fpga/zsbl/bin/boot.objdump.addr"};
        ProgramLabelMapFile = {WALLY_DIR, "/fpga/zsbl/bin/boot.objdump.lab"};
      end else if(ElfFile != "none") begin
        elffilename = ElfFile;
        memfilename = {ElfFile, ".memfile"};
        ProgramAddrMapFile = {ElfFile, ".objdump.addr"};
        ProgramLabelMapFile = {ElfFile, ".objdump.lab"};
      end else begin
        elffilename = {pathname, tests[test], ".elf"};
        memfilename = {pathname, tests[test], ".elf.memfile"};
        ProgramAddrMapFile = {pathname, tests[test], ".elf.objdump.addr"};
        ProgramLabelMapFile = {pathname, tests[test], ".elf.objdump.lab"};
      end
      // declare memory labels that interest us, the updateProgramAddrLabelArray task will find 
      // the addr of each label and fill the array. To expand, add more elements to this array 
      // and initialize them to zero (also initilaize them to zero at the start of the next test)
      updateProgramAddrLabelArray(ProgramAddrMapFile, ProgramLabelMapFile, memfilename, WALLY_DIR, ProgramAddrLabelArray);
    end
`ifdef VERILATOR // this macro is defined when verilator is used
  // Simulator Verilator has an issue that the validate logic below slows runtime 110x if it is 
  // in the posedge clk block rather than a separate posedge Validate block.  
  // Until it is fixed, provide a silly posedge Validate block to keep Verilator happy.
  // https://github.com/verilator/verilator/issues/4967
  end // restored
  always @(posedge Validate) // added
`endif
    if(Validate) begin
      if (PrevPCZero) totalerrors = totalerrors + 1; //  error if PC is stuck at zero
      if (TEST == "buildroot")
        $fclose(uartoutfile);
      if (TEST == "embench") begin
        // Writes contents of begin_signature to .sim.output file
        // this contains instret and cycles for start and end of test run, used by embench 
        // python speed script to calculate embench speed score. 
        // also, begin_signature contains the results of the self checking mechanism, 
        // which will be read by the python script for error checking
        $display("Embench Benchmark: %s is done.", tests[test]);
        if (riscofTest) outputfile = {pathname, tests[test], "/ref/ref.sim.output"};
        else outputfile = {pathname, tests[test], ".sim.output"};
        outputFilePointer = $fopen(outputfile, "w");
        i = 0;
        testadr = ($unsigned(begin_signature_addr))/(P.XLEN/8);
        while ($unsigned(i) < $unsigned(5'd5)) begin
          $fdisplayh(outputFilePointer, DCacheFlushFSM.ShadowRAM[testadr+i]);
          i = i + 1;
        end
        $fclose(outputFilePointer);
        $display("Embench Benchmark: created output file: %s", outputfile);
      end else if (TEST == "coverage64gc") begin
        $display("Coverage tests don't get checked");
      end else if (ElfFile != "none") begin
        $display("Single Elf file tests are not signatured verified.");
`ifdef QUESTA
        $stop;  // if this is changed to $finish for Questa, wally-batch.do does not go to the next step to run coverage, and wally.do terminates without allowing GUI debug
`else
        $finish;
`endif
      end else begin 
        // for tests with no self checking mechanism, read .signature.output file and compare to check for errors
        // clear signature to prevent contamination from previous tests
        if (!begin_signature_addr)
          $display("begin_signature addr not found in %s", ProgramLabelMapFile);
        else if (TEST != "embench") begin 
          CheckSignature(pathname, tests[test], riscofTest, begin_signature_addr, errors);
          if(errors > 0) totalerrors = totalerrors + 1;
        end
      end
      test = test + 1; 
      if (test == tests.size()) begin
        if (totalerrors == 0) $display("SUCCESS! All tests ran without failures.");
        else $display("FAIL: %d test programs had errors", totalerrors);
`ifdef QUESTA
        $stop;  // if this is changed to $finish for Questa, wally-batch.do does not go to the next step to run coverage, and wally.do terminates without allowing GUI debug
`else
        $finish;
`endif
      end
    end
`ifndef VERILATOR
  // Remove this when issue 4967 is resolved and the posedge Validate logic above is removed
  end 
`endif


  ////////////////////////////////////////////////////////////////////////////////
  // load memories with program image
  ////////////////////////////////////////////////////////////////////////////////

  integer ShadowIndex;
  integer LogXLEN;
  integer StartIndex;
  integer EndIndex;
  integer BaseIndex;
  integer memFile, uncoreMemFile;
  integer readResult;
  if (P.SDC_SUPPORTED) begin
    always @(posedge clk) begin
      if (LoadMem) begin
        string romfilename, sdcfilename;
        romfilename = {"../tests/custom/fpga-test-sdc/bin/fpga-test-sdc.memfile"};
        sdcfilename = {"../testbench/sdc/ramdisk2.hex"};   
        //$readmemh(romfilename, dut.uncoregen.uncore.bootrom.bootrom.memory.ROM);
        //$readmemh(sdcfilename, sdcard.sdcard.FLASHmem);
        // shorten sdc timers for simulation
        //dut.uncoregen.uncore.sdc.SDC.LimitTimers = 1;
      end
    end
  end else if (P.IROM_SUPPORTED) begin
    always @(posedge clk) begin
      if (LoadMem) begin
        $readmemh(memfilename, dut.core.ifu.irom.irom.rom.ROM);
      end
    end
  end else if (P.BUS_SUPPORTED) begin : bus_supported
    always @(posedge clk) begin
      if (LoadMem) begin
        if (TEST == "buildroot") begin
          memFile = $fopen(bootmemfilename, "rb");
          if (memFile == 0) begin
            $display("Error: Could not open file %s", memfilename);
            $finish;
          end
          if (P.BOOTROM_SUPPORTED)
            readResult = $fread(dut.uncoregen.uncore.bootrom.bootrom.memory.ROM, memFile);
          else begin
            $display("Buildroot test requires BOOTROM_SUPPORTED");
            $finish;
          end
          $fclose(memFile);
          memFile = $fopen(memfilename, "rb");
          if (memFile == 0) begin
            $display("Error: Could not open file %s", memfilename);
            $finish;
          end
          readResult = $fread(dut.uncoregen.uncore.ram.ram.memory.ram.RAM, memFile);
          $fclose(memFile);
        end else if (TEST == "fpga") begin
          memFile = $fopen(bootmemfilename, "rb");
          if (memFile == 0) begin
            $display("Error: Could not open file %s", memfilename);
            $finish;
          end
          if (P.BOOTROM_SUPPORTED) begin
            readResult = $fread(dut.uncoregen.uncore.bootrom.bootrom.memory.ROM, memFile);
          end
          $fclose(memFile);
          memFile = $fopen(memfilename, "rb");
          if (memFile == 0) begin
            $display("Error: Could not open file %s", memfilename);
            $finish;
          end
          readResult = $fread(dut.uncoregen.uncore.ram.ram.memory.ram.RAM, memFile);
          $fclose(memFile);
        end else begin
          uncoreMemFile = $fopen(memfilename, "r");  // Is there a better way to test if a file exists?
          if (uncoreMemFile == 0) begin
            $display("Error: Could not open file %s", memfilename);
            $finish;
          end else begin
            $fclose(uncoreMemFile);
            $readmemh(memfilename, dut.uncoregen.uncore.ram.ram.memory.ram.RAM);
          end
        end
        if (TEST == "embench") $display("Read memfile %s", memfilename);
      end
      if (CopyRAM) begin
        LogXLEN = (1 + P.XLEN/32); // 2 for rv32 and 3 for rv64
        StartIndex = begin_signature_addr >> LogXLEN;
        EndIndex = (end_signature_addr >> LogXLEN) + 8;
        BaseIndex = P.UNCORE_RAM_BASE >> LogXLEN;
        for(ShadowIndex = StartIndex; ShadowIndex <= EndIndex; ShadowIndex++) begin
          testbench.DCacheFlushFSM.ShadowRAM[ShadowIndex] = dut.uncoregen.uncore.ram.ram.memory.ram.RAM[ShadowIndex - BaseIndex];
        end
      end
    end
  end 
  if (P.DTIM_SUPPORTED) begin
    always @(posedge clk) begin
      if (LoadMem) begin
        $readmemh(memfilename, dut.core.lsu.dtim.dtim.ram.ram.RAM);
        $display("Read memfile %s", memfilename);
      end
      if (CopyRAM) begin
        LogXLEN = (1 + P.XLEN/32); // 2 for rv32 and 3 for rv64
        StartIndex = begin_signature_addr >> LogXLEN;
        EndIndex = (end_signature_addr >> LogXLEN) + 8;
        BaseIndex = P.UNCORE_RAM_BASE >> LogXLEN;
        for(ShadowIndex = StartIndex; ShadowIndex <= EndIndex; ShadowIndex++) begin
          testbench.DCacheFlushFSM.ShadowRAM[ShadowIndex] = dut.core.lsu.dtim.dtim.ram.ram.RAM[ShadowIndex - BaseIndex];
        end
      end
    end
  end

  integer adrindex;
  if (P.UNCORE_RAM_SUPPORTED)
    always @(posedge clk) 
      if (ResetMem)  // program memory is sometimes reset (e.g. for CoreMark, which needs zeroed memory)
        for (adrindex=0; adrindex<(P.UNCORE_RAM_RANGE>>1+(P.XLEN/32)); adrindex = adrindex+1) 
          dut.uncoregen.uncore.ram.ram.memory.ram.RAM[adrindex] = '0;

  ////////////////////////////////////////////////////////////////////////////////
  // Actual hardware
  ////////////////////////////////////////////////////////////////////////////////

  // instantiate device to be tested
  assign GPIOIN = '0;
  assign UARTSin = 1'b1;
  assign SPIIn = 1'b0;

  if(P.EXT_MEM_SUPPORTED) begin
    ram_ahb #(.P(P), .BASE(P.EXT_MEM_BASE), .RANGE(P.EXT_MEM_RANGE)) 
    ram (.HCLK, .HRESETn, .HADDR, .HWRITE, .HTRANS, .HWDATA, .HSELRam(HSELEXT), 
      .HREADRam(HRDATAEXT), .HREADYRam(HREADYEXT), .HRESPRam(HRESPEXT), .HREADY, .HWSTRB);
  end else begin 
    assign HREADYEXT = 1'b1;
    assign {HRESPEXT, HRDATAEXT} = '0;
  end

  if(P.SDC_SUPPORTED) begin : sdcard
    // JP: Add back sd card when sd card AHB implementation done
    /* -----\/----- EXCLUDED -----\/-----
    sdModel sdcard
      (.sdClk(SDCCLK),
       .cmd(SDCCmd), 
       .dat(SDCDat));

    assign SDCCmd = SDCCmdOE ? SDCCmdOut : 1'bz;
    assign SDCCmdIn = SDCCmd;
    assign SDCDat = sd_dat_reg_t ? sd_dat_reg_o : sd_dat_i;
    assign SDCDatIn = SDCDat;
    -----/\----- EXCLUDED -----/\----- */
  end else begin
    assign SDCIn = 1'b1;
    
  end

<<<<<<< HEAD
  wallypipelinedsoc  #(P) dut(.clk, .reset_ext, .reset, .HRDATAEXT, .HREADYEXT, .HRESPEXT, .HSELEXT,
=======
  wallypipelinedsoc  #(P) dut(.clk, .reset_ext, .reset, .ExternalStall(RVVIStall), 
    .HRDATAEXT, .HREADYEXT, .HRESPEXT, .HSELEXT, .HSELEXTSDC,
>>>>>>> 957de2e9
    .HCLK, .HRESETn, .HADDR, .HWDATA, .HWSTRB, .HWRITE, .HSIZE, .HBURST, .HPROT,
    .HTRANS, .HMASTLOCK, .HREADY, .TIMECLK(1'b0), .GPIOIN, .GPIOOUT, .GPIOEN,
    .UARTSin, .UARTSout, .SPIIn, .SPIOut, .SPICS, .SPICLK, .SDCIn, .SDCCmd, .SDCCS, .SDCCLK); 

  // generate clock to sequence tests
  always begin
    clk = 1'b1; # 5; clk = 1'b0; # 5;
  end

  if(RVVI_SYNTH_SUPPORTED) begin : rvvi_synth
    localparam MAX_CSRS = 5;
    localparam logic [31:0] RVVI_INIT_TIME_OUT = 32'd4;
    localparam logic [31:0] RVVI_PACKET_DELAY = 32'd2;

    logic [3:0]                                       mii_txd;
    logic                                             mii_tx_en, mii_tx_er;

    rvvitbwrapper #(P, MAX_CSRS, RVVI_INIT_TIME_OUT, RVVI_PACKET_DELAY) 
    rvvitbwrapper(.clk, .reset, .RVVIStall, .mii_tx_clk(clk), .mii_txd, .mii_tx_en, .mii_tx_er,
                  .mii_rx_clk(clk), .mii_rxd('0), .mii_rx_dv('0), .mii_rx_er('0));
  end else begin
    assign RVVIStall = '0;
  end
  

  /*
  // Print key info  each cycle for debugging
  always @(posedge clk) begin 
    #2;
    $display("PCM: %x  InstrM: %x (%5s) WriteDataM: %x  IEUResultM: %x",
         dut.core.PCM, dut.core.InstrM, InstrMName, dut.core.WriteDataM, dut.core.ieu.dp.IEUResultM);
  end
  */

  ////////////////////////////////////////////////////////////////////////////////
  // Support logic
  ////////////////////////////////////////////////////////////////////////////////

  // Duplicate copy of pipeline registers that are optimized out of some configurations
  logic [31:0] NextInstrE, InstrM;
  mux2    #(32)     FlushInstrMMux(dut.core.ifu.InstrE, dut.core.ifu.nop, dut.core.ifu.FlushM, NextInstrE);
  flopenr #(32)     InstrMReg(clk, reset, ~dut.core.ifu.StallM, NextInstrE, InstrM);

  // Track names of instructions
  string InstrFName, InstrDName, InstrEName, InstrMName, InstrWName;
  logic [31:0] InstrW;
  flopenr #(32)    InstrWReg(clk, reset, ~dut.core.ieu.dp.StallW,  InstrM, InstrW);
  instrTrackerTB it(clk, reset, dut.core.ieu.dp.FlushE,
                dut.core.ifu.InstrRawF[31:0],
                dut.core.ifu.InstrD, dut.core.ifu.InstrE,
                InstrM,  InstrW,
                InstrFName, InstrDName, InstrEName, InstrMName, InstrWName);

  // watch for problems such as lockup, reading unitialized memory, bad configs
  watchdog #(P.XLEN, 1000000) watchdog(.clk, .reset, .TEST);  // check if PCW is stuck
  ramxdetector #(P.XLEN, P.LLEN) ramxdetector(clk, dut.core.lsu.MemRWM[1], dut.core.lsu.LSULoadAccessFaultM, dut.core.lsu.ReadDataM, 
                                      dut.core.ifu.PCM, InstrM, dut.core.lsu.IEUAdrM, InstrMName);
  riscvassertions #(P) riscvassertions();  // check assertions for a legal configuration
  loggers #(P, PrintHPMCounters, I_CACHE_ADDR_LOGGER, D_CACHE_ADDR_LOGGER, BPRED_LOGGER)
    loggers (clk, reset, DCacheFlushStart, DCacheFlushDone, memfilename, TEST);

  // track the current function or global label
  if (DEBUG > 0 | ((PrintHPMCounters | BPRED_LOGGER) & P.ZICNTR_SUPPORTED)) begin : FunctionName
    FunctionName #(P) FunctionName(.reset(reset_ext | TestBenchReset),
			      .clk(clk), .ProgramAddrMapFile(ProgramAddrMapFile), .ProgramLabelMapFile(ProgramLabelMapFile));
  end

  // Append UART output to file for tests
  if (P.UART_SUPPORTED) begin: uart_logger
    always @(posedge clk) begin
      if (TEST == "buildroot") begin
        if (~dut.uncoregen.uncore.uartgen.uart.MEMWb & dut.uncoregen.uncore.uartgen.uart.uartPC.A == 3'b000 & ~dut.uncoregen.uncore.uartgen.uart.uartPC.DLAB) begin
          $fwrite(uartoutfile, "%c", dut.uncoregen.uncore.uartgen.uart.uartPC.Din); // append characters one at a time so we see a consistent log appearing during the run
          $fflush(uartoutfile);
        end
      end
    end
  end

  // Termination condition
  // Terminate on 
  // 1. jump to self loop (0x0000006f)
  // 2. a store word writes to the address "tohost"
  // 3. or PC is stuck at 0


  always @(posedge clk) begin
  //  if (reset) PrevPCZero <= 0;
  //  else if (dut.core.InstrValidM) PrevPCZero <= (FunctionName.PCM == 0 & dut.core.ifu.InstrM == 0);
    TestComplete <= ((InstrM == 32'h6f) & dut.core.InstrValidM ) |
		   ((dut.core.lsu.IEUAdrM == ProgramAddrLabelArray["tohost"] & dut.core.lsu.IEUAdrM != 0) & InstrMName == "SW"); // |
    //   (FunctionName.PCM == 0 & dut.core.ifu.InstrM == 0 & dut.core.InstrValidM & PrevPCZero));
   // if (FunctionName.PCM == 0 & dut.core.ifu.InstrM == 0 & dut.core.InstrValidM & PrevPCZero)
    //  $error("Program fetched illegal instruction 0x00000000 from address 0x00000000 twice in a row.  Usually due to fault with no fault handler.");
  end 

  DCacheFlushFSM #(P) DCacheFlushFSM(.clk, .start(DCacheFlushStart), .done(DCacheFlushDone));

  if(P.ZICSR_SUPPORTED) begin
    logic [P.XLEN-1:0] Minstret;
    assign Minstret = testbench.dut.core.priv.priv.csr.counters.counters.HPMCOUNTER_REGW[2];  
    always @(negedge clk) begin
      if (INSTR_LIMIT > 0) begin
        if((Minstret != 0) & (Minstret % 'd100000 == 0)) $display("Reached %d instructions", Minstret);
        if((Minstret == INSTR_LIMIT) & (INSTR_LIMIT!=0)) begin $finish; end
      end
    end
end

  ////////////////////////////////////////////////////////////////////////////////
  // ImperasDV Co-simulator hooks
  ////////////////////////////////////////////////////////////////////////////////
`ifdef USE_IMPERAS_DV

  rvviTrace #(.XLEN(P.XLEN), .FLEN(P.FLEN)) rvvi();
  wallyTracer #(P) wallyTracer(rvvi);

  trace2log idv_trace2log(rvvi);
  trace2cov idv_trace2cov(rvvi);

  // enabling of comparison types
  trace2api #(.CMP_PC      (1),
              .CMP_INS     (1),
              .CMP_GPR     (1),
              .CMP_FPR     (1),
              .CMP_VR      (0),
              .CMP_CSR     (1)
              ) idv_trace2api(rvvi);

  string filename;
  initial begin
    // imperasDV requires the elffile be defined at the begining of the simulation.
    int iter;
    longint x64;
    int     x32[2];
    longint index;
    string  memfilenameImperasDV, bootmemfilenameImperasDV;
    #1;
    IDV_MAX_ERRORS = 3;
    elffilename = ElfFile;

    // Initialize REF (do this before initializing the DUT)
    if (!rvviVersionCheck(RVVI_API_VERSION)) begin
      $display($sformatf("%m @ t=%0t: Expecting RVVI API version %0d.", $time, RVVI_API_VERSION));
      $fatal;
    end
    
    void'(rvviRefConfigSetString(IDV_CONFIG_MODEL_VENDOR,            "riscv.ovpworld.org"));
    void'(rvviRefConfigSetString(IDV_CONFIG_MODEL_NAME,              "riscv"));
    void'(rvviRefConfigSetString(IDV_CONFIG_MODEL_VARIANT,           "RV64GCK"));
    void'(rvviRefConfigSetInt(IDV_CONFIG_MODEL_ADDRESS_BUS_WIDTH,     56));
    void'(rvviRefConfigSetInt(IDV_CONFIG_MAX_NET_LATENCY_RETIREMENTS, 6));

    if(elffilename == "buildroot") filename = "";    
    else filename = elffilename;

    // use the ImperasDV rvviRefInit to load the reference model with an elf file
    if(elffilename != "none") begin
      if (!rvviRefInit(filename)) begin
        $display($sformatf("%m @ t=%0t: rvviRefInit failed", $time));
        $fatal;
      end
    end else begin // for buildroot use the binary instead to load the reference model.
      if (!rvviRefInit("")) begin // still have to call with nothing
        $display($sformatf("%m @ t=%0t: rvviRefInit failed", $time));
        $fatal;
      end      
      
      memfilenameImperasDV = {RISCV_DIR, "/linux-testvectors/ram.bin"};
      bootmemfilenameImperasDV = {RISCV_DIR, "/linux-testvectors/bootmem.bin"};

      $display("RVVI Loading bootmem.bin");
      memFile = $fopen(bootmemfilenameImperasDV, "rb");
      index = 'h1000 - 8;
      while(!$feof(memFile)) begin
        index+=8;
        readResult = $fread(x64, memFile);
        if (x64 == 0) continue;
        x32[0] = x64 & 'hffffffff;
        x32[1] = x64 >> 32;
        rvviRefMemoryWrite(0, index+0, x32[0], 4);
        rvviRefMemoryWrite(0, index+4, x32[1], 4);
        //$display("boot %08X x32[0]=%08X x32[1]=%08X", index, x32[0], x32[1]);
      end
      $fclose(memFile);
            
      $display("RVVI Loading ram.bin");
      memFile = $fopen(memfilenameImperasDV, "rb");
      index = 'h80000000 - 8;
      while(!$feof(memFile)) begin
        index+=8;
        readResult = $fread(x64, memFile);
        if (x64 == 0) continue;
        x32[0] = x64 & 'hffffffff;
        x32[1] = x64 >> 32;
        rvviRefMemoryWrite(0, index+0, x32[0], 4);
        rvviRefMemoryWrite(0, index+4, x32[1], 4);
        //$display("ram  %08X x32[0]=%08X x32[1]=%08X", index, x32[0], x32[1]);
      end
      $fclose(memFile);
      
      $display("RVVI Loading Complete");
      
      void'(rvviRefPcSet(0, P.RESET_VECTOR)); // set BOOTROM address
    end

    // Volatile CSRs
    void'(rvviRefCsrSetVolatile(0, 32'hC00));   // CYCLE
    void'(rvviRefCsrSetVolatile(0, 32'hB00));   // MCYCLE
    void'(rvviRefCsrSetVolatile(0, 32'hC02));   // INSTRET
    void'(rvviRefCsrSetVolatile(0, 32'hB02));   // MINSTRET
    void'(rvviRefCsrSetVolatile(0, 32'hC01));   // TIME
    
    // User HPMCOUNTER3 - HPMCOUNTER31
    for (iter='hC03; iter<='hC1F; iter++) begin
      void'(rvviRefCsrSetVolatile(0, iter));   // HPMCOUNTERx
    end       
    
    // Machine MHPMCOUNTER3 - MHPMCOUNTER31
    for (iter='hB03; iter<='hB1F; iter++) begin
      void'(rvviRefCsrSetVolatile(0, iter));   // MHPMCOUNTERx
    end       
    
    // cannot predict this register due to latency between
    // pending and taken
    void'(rvviRefCsrSetVolatile(0, 32'h344));   // MIP
    void'(rvviRefCsrSetVolatile(0, 32'h144));   // SIP

    // Privileges for PMA are set in the imperas.ic
    // volatile (IO) regions are defined here
    // only real ROM/RAM areas are BOOTROM and UNCORE_RAM
    if (P.CLINT_SUPPORTED) begin
      void'(rvviRefMemorySetVolatile(P.CLINT_BASE, (P.CLINT_BASE + P.CLINT_RANGE)));
    end
    if (P.GPIO_SUPPORTED) begin
      void'(rvviRefMemorySetVolatile(P.GPIO_BASE, (P.GPIO_BASE + P.GPIO_RANGE)));
    end
    if (P.UART_SUPPORTED) begin
      void'(rvviRefMemorySetVolatile(P.UART_BASE, (P.UART_BASE + P.UART_RANGE)));
    end
    if (P.PLIC_SUPPORTED) begin
      void'(rvviRefMemorySetVolatile(P.PLIC_BASE, (P.PLIC_BASE + P.PLIC_RANGE)));
    end
    if (P.SDC_SUPPORTED) begin
      void'(rvviRefMemorySetVolatile(P.SDC_BASE, (P.SDC_BASE + P.SDC_RANGE)));
    end
    if (P.SPI_SUPPORTED) begin
      void'(rvviRefMemorySetVolatile(P.SPI_BASE, (P.SPI_BASE + P.SPI_RANGE)));
    end

    if(P.XLEN==32) begin
      void'(rvviRefCsrSetVolatile(0, 32'hC80));   // CYCLEH
      void'(rvviRefCsrSetVolatile(0, 32'hB80));   // MCYCLEH
      void'(rvviRefCsrSetVolatile(0, 32'hC82));   // INSTRETH
      void'(rvviRefCsrSetVolatile(0, 32'hB82));   // MINSTRETH
    end

    void'(rvviRefCsrSetVolatile(0, 32'h104));   // SIE - Temporary!!!!
    
  end

  always @(dut.core.priv.priv.csr.csri.MIP_REGW[7])   void'(rvvi.net_push("MTimerInterrupt",    dut.core.priv.priv.csr.csri.MIP_REGW[7]));
  always @(dut.core.priv.priv.csr.csri.MIP_REGW[11])  void'(rvvi.net_push("MExternalInterrupt", dut.core.priv.priv.csr.csri.MIP_REGW[11]));
  always @(dut.core.priv.priv.csr.csri.MIP_REGW[9])   void'(rvvi.net_push("SExternalInterrupt", dut.core.priv.priv.csr.csri.MIP_REGW[9]));
  always @(dut.core.priv.priv.csr.csri.MIP_REGW[3])   void'(rvvi.net_push("MSWInterrupt",       dut.core.priv.priv.csr.csri.MIP_REGW[3]));
  always @(dut.core.priv.priv.csr.csri.MIP_REGW[1])   void'(rvvi.net_push("SSWInterrupt",       dut.core.priv.priv.csr.csri.MIP_REGW[1]));
  always @(dut.core.priv.priv.csr.csri.MIP_REGW[5])   void'(rvvi.net_push("STimerInterrupt",    dut.core.priv.priv.csr.csri.MIP_REGW[5]));

  final begin
    void'(rvviRefShutdown());
  end

`endif
  ////////////////////////////////////////////////////////////////////////////////
  // END of ImperasDV Co-simulator hooks
  ////////////////////////////////////////////////////////////////////////////////

  task automatic CheckSignature;
    // This task must be declared inside this module as it needs access to parameter P.  There is
    // no way to pass P to the task unless we convert it to a module.
    
    input string  pathname;
    input string  TestName;
    input logic   riscofTest;
    input integer begin_signature_addr;
    output integer errors;
    int fd, code;
    string line;
    int siglines, sigentries;

    localparam SIGNATURESIZE = 5000000;
    integer        i;
    logic [31:0]   sig32[0:SIGNATURESIZE];
    logic [31:0]   parsed;
    logic [P.XLEN-1:0] signature[0:SIGNATURESIZE];
    string            signame;
    logic [P.XLEN-1:0] testadr, testadrNoBase;

    //$display("Invoking CheckSignature %s %s %0t", pathname, TestName, $time); 
    
    // read .signature.output file and compare to check for errors
    if (riscofTest) signame = {pathname, TestName, "/ref/Reference-sail_c_simulator.signature"};
    else signame = {pathname, TestName, ".signature.output"};

    // read signature file from memory and count lines.  Can't use readmemh because we need the line count
    // $readmemh(signame, sig32);
    fd = $fopen(signame, "r");
    siglines = 0;
    if (fd == 0) $display("Unable to read %s", signame);
    else begin
      while (!$feof(fd)) begin
        code = $fgets(line, fd);
        if (code != 0) begin
          int errno;
          string errstr;
          errno = $ferror(fd, errstr);
          if (errno != 0) $display("Error %d (code %d) reading line %d of %s: %s", errno, code, siglines, signame, errstr);
          if (line.len() > 1) begin // skip blank lines
            if ($sscanf(line, "%x", parsed) != 0) begin
              sig32[siglines] = parsed;
              siglines = siglines + 1; // increment if line is not blank
            end
          end
        end
      end
      $fclose(fd);
    end

    // Check valid number of lines were read
    if (siglines == 0) begin  
      errors = 1; 
      $display("Error: empty test file %s", signame);
    end else if (P.XLEN == 64 & (siglines % 2)) begin
      errors = 1;
      $display("Error: RV64 signature has odd number of lines %s", signame);
    end else errors = 0;

    // copy lines into signature, converting to XLEN if necessary
    sigentries = (P.XLEN == 32) ? siglines : siglines/2; // number of signature entries
    for (i=0; i<sigentries; i++) begin
      signature[i] = (P.XLEN == 32) ? sig32[i] : {sig32[i*2+1], sig32[i*2]};
      //$display("XLEN = %d signature[%d] = %x", P.XLEN, i, signature[i]);
    end

    // Check errors
    testadr = ($unsigned(begin_signature_addr))/(P.XLEN/8);
    testadrNoBase = (begin_signature_addr - P.UNCORE_RAM_BASE)/(P.XLEN/8);
    for (i=0; i<sigentries; i++) begin
      if (signature[i] !== testbench.DCacheFlushFSM.ShadowRAM[testadr+i]) begin  
        errors = errors+1;
        $display("  Error on test %s result %d: adr = %h sim (D$) %h signature = %h", 
			     TestName, i, (testadr+i)*(P.XLEN/8), testbench.DCacheFlushFSM.ShadowRAM[testadr+i], signature[i]);
        $stop; // if this is changed to $finish, wally-batch.do does not get to the next step to run coverage
      end
    end
    if (errors) $display("%s failed with %d errors. :(", TestName, errors);
    else $display("%s succeeded.  Brilliant!!!", TestName);
  endtask
 
`ifdef PMP_COVERAGE
test_pmp_coverage #(P) pmp_inst(clk);
`endif
  /* verilator lint_on WIDTHTRUNC */
  /* verilator lint_on WIDTHEXPAND */

endmodule

/* verilator lint_on STMTDLY */
/* verilator lint_on WIDTH */

task automatic updateProgramAddrLabelArray;
  /* verilator lint_off WIDTHTRUNC */
  /* verilator lint_off WIDTHEXPAND */
  input string ProgramAddrMapFile, ProgramLabelMapFile, memfilename, WALLY_DIR;
  inout  integer ProgramAddrLabelArray [string];
  // Gets the memory location of begin_signature
  integer ProgramLabelMapFP, ProgramAddrMapFP;
  string cmd;

  // if memfile, label, or addr files are out of date or don't exist, generate them
  cmd = {"make -s -f ", WALLY_DIR, "/testbench/Makefile ", memfilename, " ", ProgramAddrMapFile};
  $system(cmd);

  ProgramLabelMapFP = $fopen(ProgramLabelMapFile, "r");
  ProgramAddrMapFP = $fopen(ProgramAddrMapFile, "r");

  if (ProgramLabelMapFP & ProgramAddrMapFP) begin // check we found both files
    ProgramAddrLabelArray["begin_signature"] = 0;
    ProgramAddrLabelArray["tohost"] = 0;
    ProgramAddrLabelArray["sig_end_canary"] = 0;
    while (!$feof(ProgramLabelMapFP)) begin
      string label, adrstr;
      integer returncode;
      returncode = $fscanf(ProgramLabelMapFP, "%s\n", label);
      returncode = $fscanf(ProgramAddrMapFP, "%s\n", adrstr);
      if (ProgramAddrLabelArray.exists(label)) ProgramAddrLabelArray[label] = adrstr.atohex();
    end
  end 

//  if(ProgramAddrLabelArray["begin_signature"] == 0) $display("Couldn't find begin_signature in %s", ProgramLabelMapFile);
//  if(ProgramAddrLabelArray["sig_end_canary"] == 0) $display("Couldn't find sig_end_canary in %s", ProgramLabelMapFile);

  $fclose(ProgramLabelMapFP);
  $fclose(ProgramAddrMapFP);
  /* verilator lint_on WIDTHTRUNC */
  /* verilator lint_on WIDTHEXPAND */
endtask
<|MERGE_RESOLUTION|>--- conflicted
+++ resolved
@@ -615,12 +615,8 @@
     
   end
 
-<<<<<<< HEAD
-  wallypipelinedsoc  #(P) dut(.clk, .reset_ext, .reset, .HRDATAEXT, .HREADYEXT, .HRESPEXT, .HSELEXT,
-=======
   wallypipelinedsoc  #(P) dut(.clk, .reset_ext, .reset, .ExternalStall(RVVIStall), 
-    .HRDATAEXT, .HREADYEXT, .HRESPEXT, .HSELEXT, .HSELEXTSDC,
->>>>>>> 957de2e9
+    .HRDATAEXT, .HREADYEXT, .HRESPEXT, .HSELEXT,
     .HCLK, .HRESETn, .HADDR, .HWDATA, .HWSTRB, .HWRITE, .HSIZE, .HBURST, .HPROT,
     .HTRANS, .HMASTLOCK, .HREADY, .TIMECLK(1'b0), .GPIOIN, .GPIOOUT, .GPIOEN,
     .UARTSin, .UARTSout, .SPIIn, .SPIOut, .SPICS, .SPICLK, .SDCIn, .SDCCmd, .SDCCS, .SDCCLK); 
