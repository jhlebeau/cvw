///////////////////////////////////////////
// testbench.sv
//
// Written: David_Harris@hmc.edu 9 January 2021
// Modified: 
//
// Purpose: Wally Testbench and helper modules
//          Applies test programs from the riscv-arch-test and Imperas suites
// 
// A component of the Wally configurable RISC-V project.
// 
// Copyright (C) 2021 Harvey Mudd College & Oklahoma State University
//
// SPDX-License-Identifier: Apache-2.0 WITH SHL-2.1
//
// Licensed under the Solderpad Hardware License v 2.1 (the “License”); you may not use this file 
// except in compliance with the License, or, at your option, the Apache License version 2.0. You 
// may obtain a copy of the License at
//
// https://solderpad.org/licenses/SHL-2.1/
//
// Unless required by applicable law or agreed to in writing, any work distributed under the 
// License is distributed on an “AS IS” BASIS, WITHOUT WARRANTIES OR CONDITIONS OF ANY KIND, 
// either express or implied. See the License for the specific language governing permissions 
// and limitations under the License.
////////////////////////////////////////////////////////////////////////////////////////////////

`include "config.vh"
`include "tests.vh"
`include "BranchPredictorType.vh"

`ifdef USE_IMPERAS_DV
    `include "idv/idv.svh"
`endif

// *** bug replace with config?
`define RVVI_SYNTH_SUPPORTED 1

import cvw::*;

module testbench;
  /* verilator lint_off WIDTHTRUNC */
  /* verilator lint_off WIDTHEXPAND */
  parameter DEBUG=0;
  parameter PrintHPMCounters=0;
  parameter BPRED_LOGGER=0;
  parameter I_CACHE_ADDR_LOGGER=0;
  parameter D_CACHE_ADDR_LOGGER=0;
  
  `ifdef USE_IMPERAS_DV
    import idvPkg::*;
    import rvviApiPkg::*;
    import idvApiPkg::*;
  `endif

  `ifdef VERILATOR
      import "DPI-C" function string getenvval(input string env_name);
      string       RISCV_DIR = getenvval("RISCV"); // "/opt/riscv";
      string       WALLY_DIR = getenvval("WALLY"); // ~/cvw typical
  `elsif VCS
      import "DPI-C" function string getenv(input string env_name);
      string       RISCV_DIR = getenv("RISCV"); // "/opt/riscv";
      string       WALLY_DIR = getenv("WALLY"); 
  `else
      string       RISCV_DIR = "$RISCV"; // "/opt/riscv";
      string       WALLY_DIR = "$WALLY";
  `endif

  `include "parameter-defs.vh"

  logic        clk;
  logic        reset_ext, reset;
  logic        ResetMem;

  // Variables that can be overwritten with $value$plusargs at start of simulation
  string       TEST, ElfFile;
  integer      INSTR_LIMIT;

  // DUT signals
  logic [P.AHBW-1:0]    HRDATAEXT;
  logic                 HREADYEXT, HRESPEXT;
  logic                 HSELEXTSDC;
  logic [P.PA_BITS-1:0] HADDR;
  logic [P.AHBW-1:0]    HWDATA;
  logic [P.XLEN/8-1:0]  HWSTRB;
  logic                 HWRITE;
  logic [2:0]           HSIZE;
  logic [2:0]           HBURST;
  logic [3:0]           HPROT;
  logic [1:0]           HTRANS;
  logic                 HMASTLOCK;
  logic                 HCLK, HRESETn;

  logic [31:0] GPIOIN, GPIOOUT, GPIOEN;
  logic        UARTSin, UARTSout;
  logic        SPIIn, SPIOut;
  logic [3:0]  SPICS;
  logic        SDCIntr;

  logic        HREADY;
  logic        HSELEXT;

  
  string  ProgramAddrMapFile, ProgramLabelMapFile;
  integer ProgramAddrLabelArray [string];

  int test, i, errors, totalerrors;

  string outputfile;
  integer outputFilePointer;

  string tests[];
  logic DCacheFlushDone, DCacheFlushStart;
  logic riscofTest; 
  logic Validate;
  logic SelectTest;
  logic TestComplete;
<<<<<<< HEAD
  logic PrevPCZero;
=======
  logic RVVIStall;
>>>>>>> 24609f0b

  initial begin
    // look for arguments passed to simulation, or use defaults
    if (!$value$plusargs("TEST=%s", TEST))
      TEST = "none";
    if (!$value$plusargs("ElfFile=%s", ElfFile))
      ElfFile = "none";
    if (!$value$plusargs("INSTR_LIMIT=%d", INSTR_LIMIT))
      INSTR_LIMIT = 0;
    //$display("TEST = %s ElfFile = %s", TEST, ElfFile);
    
    // pick tests based on modes supported
    //tests = '{};
    if (P.XLEN == 64) begin // RV64
      case (TEST)
        "arch64i":                                tests = arch64i;
        "arch64priv":                             tests = arch64priv;
        "arch64c":      if (P.C_SUPPORTED) 
                          if (P.ZICSR_SUPPORTED)  tests = {arch64c, arch64cpriv};
                          else                    tests = {arch64c};
        "arch64m":      if (P.M_SUPPORTED)        tests = arch64m;
        "arch64a_amo":      if (P.A_SUPPORTED | P.ZAAMO_SUPPORTED)        tests = arch64a_amo;
        "arch64f":      if (P.F_SUPPORTED)        tests = arch64f;
        "arch64d":      if (P.D_SUPPORTED)        tests = arch64d;  
        "arch64f_fma":  if (P.F_SUPPORTED)        tests = arch64f_fma;
        "arch64d_fma":  if (P.D_SUPPORTED)        tests = arch64d_fma;  
        "arch64f_divsqrt":  if (P.F_SUPPORTED)        tests = arch64f_divsqrt;
        "arch64d_divsqrt":  if (P.D_SUPPORTED)        tests = arch64d_divsqrt;  
        "arch64zifencei":  if (P.ZIFENCEI_SUPPORTED) tests = arch64zifencei;
        "arch64zicond":  if (P.ZICOND_SUPPORTED)  tests = arch64zicond;
        "imperas64i":                             tests = imperas64i;
        "imperas64f":   if (P.F_SUPPORTED)        tests = imperas64f;
        "imperas64d":   if (P.D_SUPPORTED)        tests = imperas64d;
        "imperas64m":   if (P.M_SUPPORTED)        tests = imperas64m;
        "wally64q":     if (P.Q_SUPPORTED)        tests = wally64q;
        "wally64a_lrsc":     if (P.A_SUPPORTED | P.ZALRSC_SUPPORTED)        tests = wally64a_lrsc;
        "imperas64c":   if (P.C_SUPPORTED)        tests = imperas64c;
                        else                      tests = imperas64iNOc;
        "custom":                                 tests = custom;
        "wally64i":                               tests = wally64i; 
        "wally64priv":                            tests = wally64priv;
        "wally64periph":                          tests = wally64periph;
        "coremark":                               tests = coremark;
        "fpga":                                   tests = fpga;
        "ahb64" :                                 tests = ahb64;
        "coverage64gc" :                          tests = coverage64gc;
        "arch64zba":     if (P.ZBA_SUPPORTED)     tests = arch64zba;
        "arch64zbb":     if (P.ZBB_SUPPORTED)     tests = arch64zbb;
        "arch64zbc":     if (P.ZBC_SUPPORTED)     tests = arch64zbc;
        "arch64zbs":     if (P.ZBS_SUPPORTED)     tests = arch64zbs;
        "arch64zicboz":  if (P.ZICBOZ_SUPPORTED)  tests = arch64zicboz;
        "arch64zcb":     if (P.ZCB_SUPPORTED)     tests = arch64zcb;
        "arch64zfh":     if (P.ZFH_SUPPORTED)     tests = arch64zfh;
        "arch64zfh_fma": if (P.ZFH_SUPPORTED)     tests = arch64zfh_fma; 
        "arch64zfh_divsqrt":     if (P.ZFH_SUPPORTED)     tests = arch64zfh_divsqrt;
        "arch64zfaf":    if (P.ZFA_SUPPORTED)     tests = arch64zfaf;
        "arch64zfad":    if (P.ZFA_SUPPORTED & P.D_SUPPORTED)  tests = arch64zfad;
        "buildroot":                              tests = buildroot;
        "arch64zbkb":    if (P.ZBKB_SUPPORTED)    tests = arch64zbkb;
        "arch64zbkc":    if (P.ZBKC_SUPPORTED)    tests = arch64zbkc;
        "arch64zbkx":    if (P.ZBKX_SUPPORTED)    tests = arch64zbkx;
        "arch64zknd":    if (P.ZKND_SUPPORTED)    tests = arch64zknd;
        "arch64zkne":    if (P.ZKNE_SUPPORTED)    tests = arch64zkne;
        "arch64zknh":    if (P.ZKNH_SUPPORTED)    tests = arch64zknh;
      endcase 
    end else begin // RV32
      case (TEST)
        "arch32e":                                tests = arch32e; 
        "arch32i":                                tests = arch32i;
        "arch32priv":                             tests = arch32priv;
        "arch32c":      if (P.C_SUPPORTED) 
                          if (P.ZICSR_SUPPORTED)  tests = {arch32c, arch32cpriv};
                          else                    tests = {arch32c};
        "arch32m":      if (P.M_SUPPORTED)        tests = arch32m;
        "arch32a_amo":      if (P.A_SUPPORTED | P.ZAAMO_SUPPORTED)  tests = arch32a_amo; 
        "arch32f":      if (P.F_SUPPORTED)        tests = arch32f;
        "arch32d":      if (P.D_SUPPORTED)        tests = arch32d;
        "arch32f_fma":  if (P.F_SUPPORTED)        tests = arch32f_fma;
        "arch32d_fma":  if (P.D_SUPPORTED)        tests = arch32d_fma;
        "arch32f_divsqrt":  if (P.F_SUPPORTED)        tests = arch32f_divsqrt;
        "arch32d_divsqrt":  if (P.D_SUPPORTED)        tests = arch32d_divsqrt;  
        "arch32zifencei":     if (P.ZIFENCEI_SUPPORTED) tests = arch32zifencei;
        "arch32zicond":  if (P.ZICOND_SUPPORTED)  tests = arch32zicond;
        "imperas32i":                             tests = imperas32i;
        "imperas32f":   if (P.F_SUPPORTED)        tests = imperas32f;
        "imperas32m":   if (P.M_SUPPORTED)        tests = imperas32m;
        "wally32a_lrsc":     if (P.A_SUPPORTED | P.ZALRSC_SUPPORTED)        tests = wally32a_lrsc; 
        "imperas32c":   if (P.C_SUPPORTED)        tests = imperas32c;
                        else                      tests = imperas32iNOc;
        "wally32i":                               tests = wally32i; 
        "wally32priv":                            tests = wally32priv;
        "wally32periph":                          tests = wally32periph;
        "ahb32" :                                 tests = ahb32;
        "embench":                                tests = embench;
        "coremark":                               tests = coremark;
        "arch32zba":     if (P.ZBA_SUPPORTED)     tests = arch32zba;
        "arch32zbb":     if (P.ZBB_SUPPORTED)     tests = arch32zbb;
        "arch32zbc":     if (P.ZBC_SUPPORTED)     tests = arch32zbc;
        "arch32zbs":     if (P.ZBS_SUPPORTED)     tests = arch32zbs;
        "arch32zicboz":  if (P.ZICBOZ_SUPPORTED)  tests = arch32zicboz;
        "arch32zcb":     if (P.ZCB_SUPPORTED)     tests = arch32zcb;
        "arch32zfh":     if (P.ZFH_SUPPORTED)     tests = arch32zfh;
        "arch32zfh_fma": if (P.ZFH_SUPPORTED)     tests = arch32zfh_fma; 
        "arch32zfh_divsqrt":     if (P.ZFH_SUPPORTED)     tests = arch32zfh_divsqrt;
        "arch32zfaf":    if (P.ZFA_SUPPORTED)     tests = arch32zfaf;
        "arch32zfad":    if (P.ZFA_SUPPORTED & P.D_SUPPORTED)  tests = arch32zfad;
        "arch32zbkb":    if (P.ZBKB_SUPPORTED)    tests = arch32zbkb;
        "arch32zbkc":    if (P.ZBKC_SUPPORTED)    tests = arch32zbkc;
        "arch32zbkx":    if (P.ZBKX_SUPPORTED)    tests = arch32zbkx;
        "arch32zknd":    if (P.ZKND_SUPPORTED)    tests = arch32zknd;
        "arch32zkne":    if (P.ZKNE_SUPPORTED)    tests = arch32zkne;
        "arch32zknh":    if (P.ZKNH_SUPPORTED)    tests = arch32zknh;
      endcase
    end
    if (tests.size() == 0 & ElfFile == "none") begin
      if (tests.size() == 0) begin
        $display("TEST %s not supported in this configuration", TEST);
      end else if(ElfFile == "none") begin
        $display("ElfFile %s not found", ElfFile);
      end
      $finish;
    end
`ifdef MAKEVCD
    $dumpfile("testbench.vcd");
    $dumpvars;
`endif
  end // initial begin

  // Model the testbench as an fsm.
  // Do this in parts so it easier to verify
  // part 1: build a version which echos the same behavior as the below code, but does not drive anything
  // part 2: drive some of the controls
  // part 3: drive all logic and remove old inital and always @ negedge clk block

  typedef enum logic [3:0]{STATE_TESTBENCH_RESET,
                           STATE_INIT_TEST,
                           STATE_RESET_MEMORIES,
                           STATE_RESET_MEMORIES2,
                           STATE_LOAD_MEMORIES,
                           STATE_RESET_TEST,
                           STATE_RUN_TEST,
                           STATE_COPY_RAM,
                           STATE_CHECK_TEST,
                           STATE_CHECK_TEST_WAIT,
                           STATE_VALIDATE,
                           STATE_INCR_TEST} statetype;
  statetype CurrState, NextState;
  logic        TestBenchReset;
  logic [2:0]  ResetCount, ResetThreshold;
  logic        LoadMem;
  logic        ResetCntEn;
  logic        ResetCntRst;
  logic        CopyRAM;

  string  signame, elffilename, memfilename, bootmemfilename, uartoutfilename, pathname;
  integer begin_signature_addr, end_signature_addr, signature_size;
  integer uartoutfile;

  assign ResetThreshold = 3'd5;

  initial begin
    TestBenchReset = 1'b1;
    # 100;
    TestBenchReset = 1'b0;
  end

  always_ff @(posedge clk)
    if (TestBenchReset) CurrState <= STATE_TESTBENCH_RESET;
    else CurrState <= NextState;  

  // fsm next state logic
  always_comb begin
    // riscof tests have a different signature, tests[0] == "1" refers to RiscvArchTests 
    // and tests[0] == "2" refers to WallyRiscvArchTests 
    riscofTest = tests[0] == "1" | tests[0] == "2"; 
    pathname = tvpaths[tests[0].atoi()];

    case(CurrState)
      STATE_TESTBENCH_RESET:                      NextState = STATE_INIT_TEST;
      STATE_INIT_TEST:                            NextState = STATE_RESET_MEMORIES;
      STATE_RESET_MEMORIES:                       NextState = STATE_RESET_MEMORIES2;
      STATE_RESET_MEMORIES2:                      NextState = STATE_LOAD_MEMORIES;  // Give the reset enough time to ensure the bus is reset before loading the memories.
      STATE_LOAD_MEMORIES:                        NextState = STATE_RESET_TEST;
      STATE_RESET_TEST:      if(ResetCount < ResetThreshold) NextState = STATE_RESET_TEST;
                             else                 NextState = STATE_RUN_TEST;
      STATE_RUN_TEST:        if(TestComplete)     NextState = STATE_COPY_RAM;
                             else                 NextState = STATE_RUN_TEST;
      STATE_COPY_RAM:                             NextState = STATE_CHECK_TEST;
      STATE_CHECK_TEST:      if (DCacheFlushDone) NextState = STATE_VALIDATE;
                             else                 NextState = STATE_CHECK_TEST_WAIT;
      STATE_CHECK_TEST_WAIT: if(DCacheFlushDone)  NextState = STATE_VALIDATE;
                             else                 NextState = STATE_CHECK_TEST_WAIT;
      STATE_VALIDATE:                             NextState = STATE_INIT_TEST;
      STATE_INCR_TEST:                            NextState = STATE_INIT_TEST;
      default:                                    NextState = STATE_TESTBENCH_RESET;
    endcase
  end // always_comb
  // fsm output control logic 
  assign reset_ext = CurrState == STATE_TESTBENCH_RESET | CurrState == STATE_INIT_TEST | 
                     CurrState == STATE_RESET_MEMORIES | CurrState == STATE_RESET_MEMORIES2 | 
                     CurrState == STATE_LOAD_MEMORIES | CurrState ==STATE_RESET_TEST;
  // this initialization is very expensive, only do it for coremark.  
  assign ResetMem = (CurrState == STATE_RESET_MEMORIES | CurrState == STATE_RESET_MEMORIES2) & TEST == "coremark";
  assign LoadMem = CurrState == STATE_LOAD_MEMORIES;
  assign ResetCntRst = CurrState == STATE_INIT_TEST;
  assign ResetCntEn = CurrState == STATE_RESET_TEST;
  assign Validate = CurrState == STATE_VALIDATE;
  assign SelectTest = CurrState == STATE_INIT_TEST;
  assign CopyRAM = TestComplete & CurrState == STATE_RUN_TEST;
  assign DCacheFlushStart = CurrState == STATE_COPY_RAM;

  // fsm reset counter
  counter #(3) RstCounter(clk, ResetCntRst, ResetCntEn, ResetCount);

  ////////////////////////////////////////////////////////////////////////////////
  // Find the test vector files and populate the PC to function label converter
  ////////////////////////////////////////////////////////////////////////////////
  logic [P.XLEN-1:0] testadr;

  //VCS ignores the dynamic types while processing the implicit sensitivity lists of always @*, always_comb, and always_latch
  //procedural blocks. VCS supports the dynamic types in the implicit sensitivity list of always @* block as specified in the Section 9.2 of the IEEE Standard SystemVerilog Specification 1800-2012.
  //To support memory load and dump task verbosity: flag : -diag sys_task_mem
  always @(*) begin
  	begin_signature_addr = ProgramAddrLabelArray["begin_signature"];
 	end_signature_addr = ProgramAddrLabelArray["sig_end_canary"];
  	signature_size = end_signature_addr - begin_signature_addr;
  end
  logic EcallFaultM;
  if (P.ZICSR_SUPPORTED)
    assign EcallFaultM = dut.core.priv.priv.EcallFaultM;
  else
    assign EcallFaultM = 0;
  
  always @(posedge clk) begin
    ////////////////////////////////////////////////////////////////////////////////
    // Verify the test ran correctly by checking the memory against a known signature.
    ////////////////////////////////////////////////////////////////////////////////
    if(TestBenchReset) test = 1;
    if (P.ZICSR_SUPPORTED & TEST == "coremark")
      if (EcallFaultM) begin
        $display("Benchmark: coremark is done.");
        $stop;
      end
    if(SelectTest) begin
      if (riscofTest) begin 
        memfilename = {pathname, tests[test], "/ref/ref.elf.memfile"};
        elffilename = {pathname, tests[test], "ref/ref.elf"};
        ProgramAddrMapFile = {pathname, tests[test], "/ref/ref.elf.objdump.addr"};
        ProgramLabelMapFile = {pathname, tests[test], "/ref/ref.elf.objdump.lab"};
      end else if(TEST == "buildroot") begin 
        memfilename = {RISCV_DIR, "/linux-testvectors/ram.bin"};
        elffilename = "buildroot";
        bootmemfilename = {RISCV_DIR, "/linux-testvectors/bootmem.bin"};
        uartoutfilename = {"logs/", TEST, "_uart.out"};
        uartoutfile = $fopen(uartoutfilename, "w"); // delete UART output file
        ProgramAddrMapFile = {RISCV_DIR, "/buildroot/output/images/disassembly/vmlinux.objdump.addr"};
        ProgramLabelMapFile = {RISCV_DIR, "/buildroot/output/images/disassembly/vmlinux.objdump.lab"};
      end else if(ElfFile != "none") begin
        elffilename = ElfFile;
        memfilename = {ElfFile, ".memfile"};
        ProgramAddrMapFile = {ElfFile, ".objdump.addr"};
        ProgramLabelMapFile = {ElfFile, ".objdump.lab"};
      end else begin
        elffilename = {pathname, tests[test], ".elf"};
        memfilename = {pathname, tests[test], ".elf.memfile"};
        ProgramAddrMapFile = {pathname, tests[test], ".elf.objdump.addr"};
        ProgramLabelMapFile = {pathname, tests[test], ".elf.objdump.lab"};
      end
      // declare memory labels that interest us, the updateProgramAddrLabelArray task will find 
      // the addr of each label and fill the array. To expand, add more elements to this array 
      // and initialize them to zero (also initilaize them to zero at the start of the next test)
      updateProgramAddrLabelArray(ProgramAddrMapFile, ProgramLabelMapFile, memfilename, WALLY_DIR, ProgramAddrLabelArray);
    end
`ifdef VERILATOR // this macro is defined when verilator is used
  // Simulator Verilator has an issue that the validate logic below slows runtime 110x if it is 
  // in the posedge clk block rather than a separate posedge Validate block.  
  // Until it is fixed, provide a silly posedge Validate block to keep Verilator happy.
  // https://github.com/verilator/verilator/issues/4967
  end // restored
  always @(posedge Validate) // added
`endif
    if(Validate) begin
      if (PrevPCZero) totalerrors = totalerrors + 1; //  error if PC is stuck at zero
      if (TEST == "buildroot")
        $fclose(uartoutfile);
      if (TEST == "embench") begin
        // Writes contents of begin_signature to .sim.output file
        // this contains instret and cycles for start and end of test run, used by embench 
        // python speed script to calculate embench speed score. 
        // also, begin_signature contains the results of the self checking mechanism, 
        // which will be read by the python script for error checking
        $display("Embench Benchmark: %s is done.", tests[test]);
        if (riscofTest) outputfile = {pathname, tests[test], "/ref/ref.sim.output"};
        else outputfile = {pathname, tests[test], ".sim.output"};
        outputFilePointer = $fopen(outputfile, "w");
        i = 0;
        testadr = ($unsigned(begin_signature_addr))/(P.XLEN/8);
        while ($unsigned(i) < $unsigned(5'd5)) begin
          $fdisplayh(outputFilePointer, DCacheFlushFSM.ShadowRAM[testadr+i]);
          i = i + 1;
        end
        $fclose(outputFilePointer);
        $display("Embench Benchmark: created output file: %s", outputfile);
      end else if (TEST == "coverage64gc") begin
        $display("Coverage tests don't get checked");
      end else if (ElfFile != "none") begin
        $display("Single Elf file tests are not signatured verified.");
`ifdef QUESTA
        $stop;  // if this is changed to $finish for Questa, wally-batch.do does not go to the next step to run coverage, and wally.do terminates without allowing GUI debug
`else
        $finish;
`endif
      end else begin 
        // for tests with no self checking mechanism, read .signature.output file and compare to check for errors
        // clear signature to prevent contamination from previous tests
        if (!begin_signature_addr)
          $display("begin_signature addr not found in %s", ProgramLabelMapFile);
        else if (TEST != "embench") begin 
          CheckSignature(pathname, tests[test], riscofTest, begin_signature_addr, errors);
          if(errors > 0) totalerrors = totalerrors + 1;
        end
      end
      test = test + 1; 
      if (test == tests.size()) begin
        if (totalerrors == 0) $display("SUCCESS! All tests ran without failures.");
        else $display("FAIL: %d test programs had errors", totalerrors);
`ifdef QUESTA
        $stop;  // if this is changed to $finish for Questa, wally-batch.do does not go to the next step to run coverage, and wally.do terminates without allowing GUI debug
`else
        $finish;
`endif
      end
    end
`ifndef VERILATOR
  // Remove this when issue 4967 is resolved and the posedge Validate logic above is removed
  end 
`endif


  ////////////////////////////////////////////////////////////////////////////////
  // load memories with program image
  ////////////////////////////////////////////////////////////////////////////////

  integer ShadowIndex;
  integer LogXLEN;
  integer StartIndex;
  integer EndIndex;
  integer BaseIndex;
  integer memFile, uncoreMemFile;
  integer readResult;
  if (P.SDC_SUPPORTED) begin
    always @(posedge clk) begin
      if (LoadMem) begin
        string romfilename, sdcfilename;
        romfilename = {"../tests/custom/fpga-test-sdc/bin/fpga-test-sdc.memfile"};
        sdcfilename = {"../testbench/sdc/ramdisk2.hex"};   
        //$readmemh(romfilename, dut.uncoregen.uncore.bootrom.bootrom.memory.ROM);
        //$readmemh(sdcfilename, sdcard.sdcard.FLASHmem);
        // shorten sdc timers for simulation
        //dut.uncoregen.uncore.sdc.SDC.LimitTimers = 1;
      end
    end
  end else if (P.IROM_SUPPORTED) begin
    always @(posedge clk) begin
      if (LoadMem) begin
        $readmemh(memfilename, dut.core.ifu.irom.irom.rom.ROM);
      end
    end
  end else if (P.BUS_SUPPORTED) begin : bus_supported
    always @(posedge clk) begin
      if (LoadMem) begin
        if (TEST == "buildroot") begin
          memFile = $fopen(bootmemfilename, "rb");
          if (memFile == 0) begin
            $display("Error: Could not open file %s", memfilename);
            $finish;
          end
          if (P.BOOTROM_SUPPORTED)
            readResult = $fread(dut.uncoregen.uncore.bootrom.bootrom.memory.ROM, memFile);
          else begin
            $display("Buildroot test requires BOOTROM_SUPPORTED");
            $finish;
          end
          $fclose(memFile);
          memFile = $fopen(memfilename, "rb");
          if (memFile == 0) begin
            $display("Error: Could not open file %s", memfilename);
            $finish;
          end
          readResult = $fread(dut.uncoregen.uncore.ram.ram.memory.ram.RAM, memFile);
          $fclose(memFile);
        end else begin
          uncoreMemFile = $fopen(memfilename, "r");  // Is there a better way to test if a file exists?
          if (uncoreMemFile == 0) begin
            $display("Error: Could not open file %s", memfilename);
            $finish;
          end else begin
            $fclose(uncoreMemFile);
            $readmemh(memfilename, dut.uncoregen.uncore.ram.ram.memory.ram.RAM);
          end
        end
        if (TEST == "embench") $display("Read memfile %s", memfilename);
      end
      if (CopyRAM) begin
        LogXLEN = (1 + P.XLEN/32); // 2 for rv32 and 3 for rv64
        StartIndex = begin_signature_addr >> LogXLEN;
        EndIndex = (end_signature_addr >> LogXLEN) + 8;
        BaseIndex = P.UNCORE_RAM_BASE >> LogXLEN;
        for(ShadowIndex = StartIndex; ShadowIndex <= EndIndex; ShadowIndex++) begin
          testbench.DCacheFlushFSM.ShadowRAM[ShadowIndex] = dut.uncoregen.uncore.ram.ram.memory.ram.RAM[ShadowIndex - BaseIndex];
        end
      end
    end
  end 
  if (P.DTIM_SUPPORTED) begin
    always @(posedge clk) begin
      if (LoadMem) begin
        $readmemh(memfilename, dut.core.lsu.dtim.dtim.ram.ram.RAM);
        $display("Read memfile %s", memfilename);
      end
      if (CopyRAM) begin
        LogXLEN = (1 + P.XLEN/32); // 2 for rv32 and 3 for rv64
        StartIndex = begin_signature_addr >> LogXLEN;
        EndIndex = (end_signature_addr >> LogXLEN) + 8;
        BaseIndex = P.UNCORE_RAM_BASE >> LogXLEN;
        for(ShadowIndex = StartIndex; ShadowIndex <= EndIndex; ShadowIndex++) begin
          testbench.DCacheFlushFSM.ShadowRAM[ShadowIndex] = dut.core.lsu.dtim.dtim.ram.ram.RAM[ShadowIndex - BaseIndex];
        end
      end
    end
  end

  integer adrindex;
  if (P.UNCORE_RAM_SUPPORTED)
    always @(posedge clk) 
      if (ResetMem)  // program memory is sometimes reset (e.g. for CoreMark, which needs zeroed memory)
        for (adrindex=0; adrindex<(P.UNCORE_RAM_RANGE>>1+(P.XLEN/32)); adrindex = adrindex+1) 
          dut.uncoregen.uncore.ram.ram.memory.ram.RAM[adrindex] = '0;

  ////////////////////////////////////////////////////////////////////////////////
  // Actual hardware
  ////////////////////////////////////////////////////////////////////////////////

  // instantiate device to be tested
  assign GPIOIN = '0;
  assign UARTSin = 1'b1;
  assign SPIIn = 1'b0;

  if(P.EXT_MEM_SUPPORTED) begin
    ram_ahb #(.P(P), .BASE(P.EXT_MEM_BASE), .RANGE(P.EXT_MEM_RANGE)) 
    ram (.HCLK, .HRESETn, .HADDR, .HWRITE, .HTRANS, .HWDATA, .HSELRam(HSELEXT), 
      .HREADRam(HRDATAEXT), .HREADYRam(HREADYEXT), .HRESPRam(HRESPEXT), .HREADY, .HWSTRB);
  end else begin 
    assign HREADYEXT = 1'b1;
    assign {HRESPEXT, HRDATAEXT} = '0;
  end

  if(P.SDC_SUPPORTED) begin : sdcard
    // JP: Add back sd card when sd card AHB implementation done
    /* -----\/----- EXCLUDED -----\/-----
    sdModel sdcard
      (.sdClk(SDCCLK),
       .cmd(SDCCmd), 
       .dat(SDCDat));

    assign SDCCmd = SDCCmdOE ? SDCCmdOut : 1'bz;
    assign SDCCmdIn = SDCCmd;
    assign SDCDat = sd_dat_reg_t ? sd_dat_reg_o : sd_dat_i;
    assign SDCDatIn = SDCDat;
    -----/\----- EXCLUDED -----/\----- */
    assign SDCIntr = 1'b0;
  end else begin
    assign SDCIntr = 1'b0;
  end

  wallypipelinedsoc  #(P) dut(.clk, .reset_ext, .reset, .ExternalStall(RVVIStall), 
    .HRDATAEXT, .HREADYEXT, .HRESPEXT, .HSELEXT, .HSELEXTSDC,
    .HCLK, .HRESETn, .HADDR, .HWDATA, .HWSTRB, .HWRITE, .HSIZE, .HBURST, .HPROT,
    .HTRANS, .HMASTLOCK, .HREADY, .TIMECLK(1'b0), .GPIOIN, .GPIOOUT, .GPIOEN,
    .UARTSin, .UARTSout, .SDCIntr, .SPIIn, .SPIOut, .SPICS); 

  // generate clock to sequence tests
  always begin
    clk = 1'b1; # 5; clk = 1'b0; # 5;
  end

  if(P.RVVI_SYNTH_SUPPORTED) begin : rvvi_synth
    localparam MAX_CSRS = 3;
    logic                       valid;
    logic [187+(3*P.XLEN) + MAX_CSRS*(P.XLEN+12)-1:0] rvvi;

    localparam TOTAL_CSRS = 36;
    
    // pipeline controlls
    logic                                             StallE, StallM, StallW, FlushE, FlushM, FlushW;
    // required
    logic [P.XLEN-1:0]                                PCM;
    logic                                             InstrValidM;
    logic [31:0]                                      InstrRawD;
    logic [63:0]                                      Mcycle, Minstret;
    logic                                             TrapM;
    logic [1:0]                                       PrivilegeModeW;
    // registers gpr and fpr
    logic                                             GPRWen, FPRWen;
    logic [4:0]                                       GPRAddr, FPRAddr;
    logic [P.XLEN-1:0]                                GPRValue, FPRValue;
    logic [P.XLEN-1:0]                                CSRArray [TOTAL_CSRS-1:0];

    assign StallE         = dut.core.StallE;
    assign StallM         = dut.core.StallM;
    assign StallW         = dut.core.StallW;
    assign FlushE         = dut.core.FlushE;
    assign FlushM         = dut.core.FlushM;
    assign FlushW         = dut.core.FlushW;
    assign InstrValidM    = dut.core.ieu.InstrValidM;
    assign InstrRawD      = dut.core.ifu.InstrRawD;
    assign PCM            = dut.core.ifu.PCM;
    assign Mcycle         = dut.core.priv.priv.csr.counters.counters.HPMCOUNTER_REGW[0];
    assign Minstret       = dut.core.priv.priv.csr.counters.counters.HPMCOUNTER_REGW[2];
    assign TrapM          = dut.core.TrapM;
    assign PrivilegeModeW = dut.core.priv.priv.privmode.PrivilegeModeW;
    assign GPRAddr        = dut.core.ieu.dp.regf.a3;
    assign GPRWen         = dut.core.ieu.dp.regf.we3;
    assign GPRValue       = dut.core.ieu.dp.regf.wd3;
    assign FPRAddr        = dut.core.fpu.fpu.fregfile.a4;
    assign FPRWen         = dut.core.fpu.fpu.fregfile.we4;
    assign FPRValue       = dut.core.fpu.fpu.fregfile.wd4;

    assign CSRArray[0] = dut.core.priv.priv.csr.csrm.MSTATUS_REGW; // 12'h300
    assign CSRArray[1] = dut.core.priv.priv.csr.csrm.MSTATUSH_REGW; // 12'h310
    assign CSRArray[2] = dut.core.priv.priv.csr.csrm.MTVEC_REGW; // 12'h305
    assign CSRArray[3] = dut.core.priv.priv.csr.csrm.MEPC_REGW; // 12'h341
    assign CSRArray[4] = dut.core.priv.priv.csr.csrm.MCOUNTEREN_REGW; // 12'h306
    assign CSRArray[5] = dut.core.priv.priv.csr.csrm.MCOUNTINHIBIT_REGW; // 12'h320
    assign CSRArray[6] = dut.core.priv.priv.csr.csrm.MEDELEG_REGW; // 12'h302
    assign CSRArray[7] = dut.core.priv.priv.csr.csrm.MIDELEG_REGW; // 12'h303
    assign CSRArray[8] = dut.core.priv.priv.csr.csrm.MIP_REGW; // 12'h344
    assign CSRArray[9] = dut.core.priv.priv.csr.csrm.MIE_REGW; // 12'h304
    assign CSRArray[10] = dut.core.priv.priv.csr.csrm.MISA_REGW; // 12'h301
    assign CSRArray[11] = dut.core.priv.priv.csr.csrm.MENVCFG_REGW; // 12'h30A
    assign CSRArray[12] = dut.core.priv.priv.csr.csrm.MHARTID_REGW; // 12'hF14
    assign CSRArray[13] = dut.core.priv.priv.csr.csrm.MSCRATCH_REGW; // 12'h340
    assign CSRArray[14] = dut.core.priv.priv.csr.csrm.MCAUSE_REGW; // 12'h342
    assign CSRArray[15] = dut.core.priv.priv.csr.csrm.MTVAL_REGW; // 12'h343
    assign CSRArray[16] = 0; // 12'hF11
    assign CSRArray[17] = 0; // 12'hF12
    assign CSRArray[18] = {{P.XLEN-12{1'b0}}, 12'h100}; //P.XLEN'h100; // 12'hF13
    assign CSRArray[19] = 0; // 12'hF15
    assign CSRArray[20] = 0; // 12'h34A
	// supervisor CSRs
    assign CSRArray[21] = dut.core.priv.priv.csr.csrs.csrs.SSTATUS_REGW; // 12'h100
    assign CSRArray[22] = dut.core.priv.priv.csr.csrm.MIE_REGW & 12'h222; // 12'h104
    assign CSRArray[23] = dut.core.priv.priv.csr.csrs.csrs.STVEC_REGW; // 12'h105
    assign CSRArray[24] = dut.core.priv.priv.csr.csrs.csrs.SEPC_REGW; // 12'h141
    assign CSRArray[25] = dut.core.priv.priv.csr.csrs.csrs.SCOUNTEREN_REGW; // 12'h106
    assign CSRArray[26] = dut.core.priv.priv.csr.csrs.csrs.SENVCFG_REGW; // 12'h10A
    assign CSRArray[27] = dut.core.priv.priv.csr.csrs.csrs.SATP_REGW; // 12'h180
    assign CSRArray[28] = dut.core.priv.priv.csr.csrs.csrs.SSCRATCH_REGW; // 12'h140
    assign CSRArray[29] = dut.core.priv.priv.csr.csrs.csrs.STVAL_REGW; // 12'h143
    assign CSRArray[30] = dut.core.priv.priv.csr.csrs.csrs.SCAUSE_REGW; // 12'h142
    assign CSRArray[31] = dut.core.priv.priv.csr.csrm.MIP_REGW & 12'h222 & dut.core.priv.priv.csr.csrm.MIDELEG_REGW; // 12'h144
    assign CSRArray[32] = dut.core.priv.priv.csr.csrs.csrs.STIMECMP_REGW; // 12'h14D
	// user CSRs
    assign CSRArray[33] = dut.core.priv.priv.csr.csru.csru.FFLAGS_REGW; // 12'h001
    assign CSRArray[34] = dut.core.priv.priv.csr.csru.csru.FRM_REGW; // 12'h002
    assign CSRArray[35] = {dut.core.priv.priv.csr.csru.csru.FRM_REGW, dut.core.priv.priv.csr.csru.csru.FFLAGS_REGW}; // 12'h003

    rvvisynth #(P, MAX_CSRS, TOTAL_CSRS) rvvisynth(.clk, .reset, .StallE, .StallM, .StallW, .FlushE, .FlushM, .FlushW,
      .PCM, .InstrValidM, .InstrRawD, .Mcycle, .Minstret, .TrapM, 
      .PrivilegeModeW, .GPRWen, .FPRWen, .GPRAddr, .FPRAddr, .GPRValue, .FPRValue, .CSRArray,
      .valid, .rvvi);

    // axi 4 write data channel
    logic [31:0]                                      RvviAxiWdata;
    logic [3:0]                                       RvviAxiWstrb;
    logic                                             RvviAxiWlast;
    logic                                             RvviAxiWvalid;
    logic                                             RvviAxiWready;

    logic [3:0]                                       mii_txd;
    logic                                             mii_tx_en, mii_tx_er;
    
    logic                                             tx_error_underflow, tx_fifo_overflow, tx_fifo_bad_frame, tx_fifo_good_frame, rx_error_bad_frame;
    logic                                             rx_error_bad_fcs, rx_fifo_overflow, rx_fifo_bad_frame, rx_fifo_good_frame;

    packetizer #(P, MAX_CSRS) packetizer(.rvvi, .valid, .m_axi_aclk(clk), .m_axi_aresetn(~reset), .RVVIStall,
      .RvviAxiWdata, .RvviAxiWstrb, .RvviAxiWlast, .RvviAxiWvalid, .RvviAxiWready);

    eth_mac_mii_fifo #("GENERIC", "BUFG", 32) ethernet(.rst(reset), .logic_clk(clk), .logic_rst(reset),
      .tx_axis_tdata(RvviAxiWdata), .tx_axis_tkeep(RvviAxiWstrb), .tx_axis_tvalid(RvviAxiWvalid), .tx_axis_tready(RvviAxiWready),
      .tx_axis_tlast(RvviAxiWlast), .tx_axis_tuser('0), .rx_axis_tdata(), .rx_axis_tkeep(), .rx_axis_tvalid(), .rx_axis_tready(1'b1),
      .rx_axis_tlast(), .rx_axis_tuser(),

      .mii_rx_clk(clk),
      .mii_rxd('0),
      .mii_rx_dv('0),
      .mii_rx_er('0),
      .mii_tx_clk(clk),
      .mii_txd,
      .mii_tx_en,
      .mii_tx_er,

      // status
      .tx_error_underflow, .tx_fifo_overflow, .tx_fifo_bad_frame, .tx_fifo_good_frame, .rx_error_bad_frame,
      .rx_error_bad_fcs, .rx_fifo_overflow, .rx_fifo_bad_frame, .rx_fifo_good_frame, 
      .cfg_ifg(8'd12), .cfg_tx_enable(1'b1), .cfg_rx_enable(1'b1)
      );

    logic MiiTxEnDelay;
    logic EthernetTXCounterEn;
    logic [31:0] EthernetTXCount;
    flopr #(1) txedgereg(clk, reset, mii_tx_en, MiiTxEnDelay);
    assign EthernetTXCounterEn = ~mii_tx_en & MiiTxEnDelay;
    counter #(32) ethernexttxcounter(clk, reset, EthernetTXCounterEn, EthernetTXCount);

  end else begin
    assign RVVIStall = '0;
  end
  

  /*
  // Print key info  each cycle for debugging
  always @(posedge clk) begin 
    #2;
    $display("PCM: %x  InstrM: %x (%5s) WriteDataM: %x  IEUResultM: %x",
         dut.core.PCM, dut.core.InstrM, InstrMName, dut.core.WriteDataM, dut.core.ieu.dp.IEUResultM);
  end
  */

  ////////////////////////////////////////////////////////////////////////////////
  // Support logic
  ////////////////////////////////////////////////////////////////////////////////

  // Duplicate copy of pipeline registers that are optimized out of some configurations
  logic [31:0] NextInstrE, InstrM;
  mux2    #(32)     FlushInstrMMux(dut.core.ifu.InstrE, dut.core.ifu.nop, dut.core.ifu.FlushM, NextInstrE);
  flopenr #(32)     InstrMReg(clk, reset, ~dut.core.ifu.StallM, NextInstrE, InstrM);

  // Track names of instructions
  string InstrFName, InstrDName, InstrEName, InstrMName, InstrWName;
  logic [31:0] InstrW;
  flopenr #(32)    InstrWReg(clk, reset, ~dut.core.ieu.dp.StallW,  InstrM, InstrW);
  instrTrackerTB it(clk, reset, dut.core.ieu.dp.FlushE,
                dut.core.ifu.InstrRawF[31:0],
                dut.core.ifu.InstrD, dut.core.ifu.InstrE,
                InstrM,  InstrW,
                InstrFName, InstrDName, InstrEName, InstrMName, InstrWName);

  // watch for problems such as lockup, reading unitialized memory, bad configs
  watchdog #(P.XLEN, 1000000) watchdog(.clk, .reset, .TEST);  // check if PCW is stuck
  ramxdetector #(P.XLEN, P.LLEN) ramxdetector(clk, dut.core.lsu.MemRWM[1], dut.core.lsu.LSULoadAccessFaultM, dut.core.lsu.ReadDataM, 
                                      dut.core.ifu.PCM, InstrM, dut.core.lsu.IEUAdrM, InstrMName);
  riscvassertions #(P) riscvassertions();  // check assertions for a legal configuration
  loggers #(P, PrintHPMCounters, I_CACHE_ADDR_LOGGER, D_CACHE_ADDR_LOGGER, BPRED_LOGGER)
    loggers (clk, reset, DCacheFlushStart, DCacheFlushDone, memfilename, TEST);

  // track the current function or global label
  if (DEBUG > 0 | ((PrintHPMCounters | BPRED_LOGGER) & P.ZICNTR_SUPPORTED)) begin : FunctionName
    FunctionName #(P) FunctionName(.reset(reset_ext | TestBenchReset),
			      .clk(clk), .ProgramAddrMapFile(ProgramAddrMapFile), .ProgramLabelMapFile(ProgramLabelMapFile));
  end

  // Append UART output to file for tests
  if (P.UART_SUPPORTED) begin: uart_logger
    always @(posedge clk) begin
      if (TEST == "buildroot") begin
        if (~dut.uncoregen.uncore.uartgen.uart.MEMWb & dut.uncoregen.uncore.uartgen.uart.uartPC.A == 3'b000 & ~dut.uncoregen.uncore.uartgen.uart.uartPC.DLAB) begin
          $fwrite(uartoutfile, "%c", dut.uncoregen.uncore.uartgen.uart.uartPC.Din); // append characters one at a time so we see a consistent log appearing during the run
          $fflush(uartoutfile);
        end
      end
    end
  end

  // Termination condition
  // Terminate on 
  // 1. jump to self loop (0x0000006f)
  // 2. a store word writes to the address "tohost"
  // 3. or PC is stuck at 0


  always @(posedge clk) begin
  //  if (reset) PrevPCZero <= 0;
  //  else if (dut.core.InstrValidM) PrevPCZero <= (FunctionName.PCM == 0 & dut.core.ifu.InstrM == 0);
    TestComplete <= ((InstrM == 32'h6f) & dut.core.InstrValidM ) |
		   ((dut.core.lsu.IEUAdrM == ProgramAddrLabelArray["tohost"] & dut.core.lsu.IEUAdrM != 0) & InstrMName == "SW"); // |
    //   (FunctionName.PCM == 0 & dut.core.ifu.InstrM == 0 & dut.core.InstrValidM & PrevPCZero));
   // if (FunctionName.PCM == 0 & dut.core.ifu.InstrM == 0 & dut.core.InstrValidM & PrevPCZero)
    //  $error("Program fetched illegal instruction 0x00000000 from address 0x00000000 twice in a row.  Usually due to fault with no fault handler.");
  end 

  DCacheFlushFSM #(P) DCacheFlushFSM(.clk, .start(DCacheFlushStart), .done(DCacheFlushDone));

  if(P.ZICSR_SUPPORTED) begin
    logic [P.XLEN-1:0] Minstret;
    assign Minstret = testbench.dut.core.priv.priv.csr.counters.counters.HPMCOUNTER_REGW[2];  
    always @(negedge clk) begin
      if (INSTR_LIMIT > 0) begin
        if((Minstret != 0) & (Minstret % 'd100000 == 0)) $display("Reached %d instructions", Minstret);
        if((Minstret == INSTR_LIMIT) & (INSTR_LIMIT!=0)) begin $finish; end
      end
    end
end

  ////////////////////////////////////////////////////////////////////////////////
  // ImperasDV Co-simulator hooks
  ////////////////////////////////////////////////////////////////////////////////
`ifdef USE_IMPERAS_DV

  rvviTrace #(.XLEN(P.XLEN), .FLEN(P.FLEN)) rvvi();
  wallyTracer #(P) wallyTracer(rvvi);

  trace2log idv_trace2log(rvvi);
  trace2cov idv_trace2cov(rvvi);

  // enabling of comparison types
  trace2api #(.CMP_PC      (1),
              .CMP_INS     (1),
              .CMP_GPR     (1),
              .CMP_FPR     (1),
              .CMP_VR      (0),
              .CMP_CSR     (1)
              ) idv_trace2api(rvvi);

  string filename;
  initial begin
    // imperasDV requires the elffile be defined at the begining of the simulation.
    int iter;
    longint x64;
    int     x32[2];
    longint index;
    string  memfilenameImperasDV, bootmemfilenameImperasDV;
    #1;
    IDV_MAX_ERRORS = 3;
    elffilename = ElfFile;

    // Initialize REF (do this before initializing the DUT)
    if (!rvviVersionCheck(RVVI_API_VERSION)) begin
      $display($sformatf("%m @ t=%0t: Expecting RVVI API version %0d.", $time, RVVI_API_VERSION));
      $fatal;
    end
    
    void'(rvviRefConfigSetString(IDV_CONFIG_MODEL_VENDOR,            "riscv.ovpworld.org"));
    void'(rvviRefConfigSetString(IDV_CONFIG_MODEL_NAME,              "riscv"));
    void'(rvviRefConfigSetString(IDV_CONFIG_MODEL_VARIANT,           "RV64GCK"));
    void'(rvviRefConfigSetInt(IDV_CONFIG_MODEL_ADDRESS_BUS_WIDTH,     56));
    void'(rvviRefConfigSetInt(IDV_CONFIG_MAX_NET_LATENCY_RETIREMENTS, 6));

    if(elffilename == "buildroot") filename = "";    
    else filename = elffilename;

    // use the ImperasDV rvviRefInit to load the reference model with an elf file
    if(elffilename != "none") begin
      if (!rvviRefInit(filename)) begin
        $display($sformatf("%m @ t=%0t: rvviRefInit failed", $time));
        $fatal;
      end
    end else begin // for buildroot use the binary instead to load the reference model.
      if (!rvviRefInit("")) begin // still have to call with nothing
        $display($sformatf("%m @ t=%0t: rvviRefInit failed", $time));
        $fatal;
      end      
      
      memfilenameImperasDV = {RISCV_DIR, "/linux-testvectors/ram.bin"};
      bootmemfilenameImperasDV = {RISCV_DIR, "/linux-testvectors/bootmem.bin"};

      $display("RVVI Loading bootmem.bin");
      memFile = $fopen(bootmemfilenameImperasDV, "rb");
      index = 'h1000 - 8;
      while(!$feof(memFile)) begin
        index+=8;
        readResult = $fread(x64, memFile);
        if (x64 == 0) continue;
        x32[0] = x64 & 'hffffffff;
        x32[1] = x64 >> 32;
        rvviRefMemoryWrite(0, index+0, x32[0], 4);
        rvviRefMemoryWrite(0, index+4, x32[1], 4);
        //$display("boot %08X x32[0]=%08X x32[1]=%08X", index, x32[0], x32[1]);
      end
      $fclose(memFile);
            
      $display("RVVI Loading ram.bin");
      memFile = $fopen(memfilenameImperasDV, "rb");
      index = 'h80000000 - 8;
      while(!$feof(memFile)) begin
        index+=8;
        readResult = $fread(x64, memFile);
        if (x64 == 0) continue;
        x32[0] = x64 & 'hffffffff;
        x32[1] = x64 >> 32;
        rvviRefMemoryWrite(0, index+0, x32[0], 4);
        rvviRefMemoryWrite(0, index+4, x32[1], 4);
        //$display("ram  %08X x32[0]=%08X x32[1]=%08X", index, x32[0], x32[1]);
      end
      $fclose(memFile);
      
      $display("RVVI Loading Complete");
      
      void'(rvviRefPcSet(0, P.RESET_VECTOR)); // set BOOTROM address
    end

    // Volatile CSRs
    void'(rvviRefCsrSetVolatile(0, 32'hC00));   // CYCLE
    void'(rvviRefCsrSetVolatile(0, 32'hB00));   // MCYCLE
    void'(rvviRefCsrSetVolatile(0, 32'hC02));   // INSTRET
    void'(rvviRefCsrSetVolatile(0, 32'hB02));   // MINSTRET
    void'(rvviRefCsrSetVolatile(0, 32'hC01));   // TIME
    
    // User HPMCOUNTER3 - HPMCOUNTER31
    for (iter='hC03; iter<='hC1F; iter++) begin
      void'(rvviRefCsrSetVolatile(0, iter));   // HPMCOUNTERx
    end       
    
    // Machine MHPMCOUNTER3 - MHPMCOUNTER31
    for (iter='hB03; iter<='hB1F; iter++) begin
      void'(rvviRefCsrSetVolatile(0, iter));   // MHPMCOUNTERx
    end       
    
    // cannot predict this register due to latency between
    // pending and taken
    void'(rvviRefCsrSetVolatile(0, 32'h344));   // MIP
    void'(rvviRefCsrSetVolatile(0, 32'h144));   // SIP

    // Privileges for PMA are set in the imperas.ic
    // volatile (IO) regions are defined here
    // only real ROM/RAM areas are BOOTROM and UNCORE_RAM
    if (P.CLINT_SUPPORTED) begin
      void'(rvviRefMemorySetVolatile(P.CLINT_BASE, (P.CLINT_BASE + P.CLINT_RANGE)));
    end
    if (P.GPIO_SUPPORTED) begin
      void'(rvviRefMemorySetVolatile(P.GPIO_BASE, (P.GPIO_BASE + P.GPIO_RANGE)));
    end
    if (P.UART_SUPPORTED) begin
      void'(rvviRefMemorySetVolatile(P.UART_BASE, (P.UART_BASE + P.UART_RANGE)));
    end
    if (P.PLIC_SUPPORTED) begin
      void'(rvviRefMemorySetVolatile(P.PLIC_BASE, (P.PLIC_BASE + P.PLIC_RANGE)));
    end
    if (P.SDC_SUPPORTED) begin
      void'(rvviRefMemorySetVolatile(P.SDC_BASE, (P.SDC_BASE + P.SDC_RANGE)));
    end
    if (P.SPI_SUPPORTED) begin
      void'(rvviRefMemorySetVolatile(P.SPI_BASE, (P.SPI_BASE + P.SPI_RANGE)));
    end

    if(P.XLEN==32) begin
      void'(rvviRefCsrSetVolatile(0, 32'hC80));   // CYCLEH
      void'(rvviRefCsrSetVolatile(0, 32'hB80));   // MCYCLEH
      void'(rvviRefCsrSetVolatile(0, 32'hC82));   // INSTRETH
      void'(rvviRefCsrSetVolatile(0, 32'hB82));   // MINSTRETH
    end

    void'(rvviRefCsrSetVolatile(0, 32'h104));   // SIE - Temporary!!!!
    
  end

  always @(dut.core.priv.priv.csr.csri.MIP_REGW[7])   void'(rvvi.net_push("MTimerInterrupt",    dut.core.priv.priv.csr.csri.MIP_REGW[7]));
  always @(dut.core.priv.priv.csr.csri.MIP_REGW[11])  void'(rvvi.net_push("MExternalInterrupt", dut.core.priv.priv.csr.csri.MIP_REGW[11]));
  always @(dut.core.priv.priv.csr.csri.MIP_REGW[9])   void'(rvvi.net_push("SExternalInterrupt", dut.core.priv.priv.csr.csri.MIP_REGW[9]));
  always @(dut.core.priv.priv.csr.csri.MIP_REGW[3])   void'(rvvi.net_push("MSWInterrupt",       dut.core.priv.priv.csr.csri.MIP_REGW[3]));
  always @(dut.core.priv.priv.csr.csri.MIP_REGW[1])   void'(rvvi.net_push("SSWInterrupt",       dut.core.priv.priv.csr.csri.MIP_REGW[1]));
  always @(dut.core.priv.priv.csr.csri.MIP_REGW[5])   void'(rvvi.net_push("STimerInterrupt",    dut.core.priv.priv.csr.csri.MIP_REGW[5]));

  final begin
    void'(rvviRefShutdown());
  end

`endif
  ////////////////////////////////////////////////////////////////////////////////
  // END of ImperasDV Co-simulator hooks
  ////////////////////////////////////////////////////////////////////////////////

  task automatic CheckSignature;
    // This task must be declared inside this module as it needs access to parameter P.  There is
    // no way to pass P to the task unless we convert it to a module.
    
    input string  pathname;
    input string  TestName;
    input logic   riscofTest;
    input integer begin_signature_addr;
    output integer errors;
    int fd, code;
    string line;
    int siglines, sigentries;

    localparam SIGNATURESIZE = 5000000;
    integer        i;
    logic [31:0]   sig32[0:SIGNATURESIZE];
    logic [31:0]   parsed;
    logic [P.XLEN-1:0] signature[0:SIGNATURESIZE];
    string            signame;
    logic [P.XLEN-1:0] testadr, testadrNoBase;

    //$display("Invoking CheckSignature %s %s %0t", pathname, TestName, $time); 
    
    // read .signature.output file and compare to check for errors
    if (riscofTest) signame = {pathname, TestName, "/ref/Reference-sail_c_simulator.signature"};
    else signame = {pathname, TestName, ".signature.output"};

    // read signature file from memory and count lines.  Can't use readmemh because we need the line count
    // $readmemh(signame, sig32);
    fd = $fopen(signame, "r");
    siglines = 0;
    if (fd == 0) $display("Unable to read %s", signame);
    else begin
      while (!$feof(fd)) begin
        code = $fgets(line, fd);
        if (code != 0) begin
          int errno;
          string errstr;
          errno = $ferror(fd, errstr);
          if (errno != 0) $display("Error %d (code %d) reading line %d of %s: %s", errno, code, siglines, signame, errstr);
          if (line.len() > 1) begin // skip blank lines
            if ($sscanf(line, "%x", parsed) != 0) begin
              sig32[siglines] = parsed;
              siglines = siglines + 1; // increment if line is not blank
            end
          end
        end
      end
      $fclose(fd);
    end

    // Check valid number of lines were read
    if (siglines == 0) begin  
      errors = 1; 
      $display("Error: empty test file %s", signame);
    end else if (P.XLEN == 64 & (siglines % 2)) begin
      errors = 1;
      $display("Error: RV64 signature has odd number of lines %s", signame);
    end else errors = 0;

    // copy lines into signature, converting to XLEN if necessary
    sigentries = (P.XLEN == 32) ? siglines : siglines/2; // number of signature entries
    for (i=0; i<sigentries; i++) begin
      signature[i] = (P.XLEN == 32) ? sig32[i] : {sig32[i*2+1], sig32[i*2]};
      //$display("XLEN = %d signature[%d] = %x", P.XLEN, i, signature[i]);
    end

    // Check errors
    testadr = ($unsigned(begin_signature_addr))/(P.XLEN/8);
    testadrNoBase = (begin_signature_addr - P.UNCORE_RAM_BASE)/(P.XLEN/8);
    for (i=0; i<sigentries; i++) begin
      if (signature[i] !== testbench.DCacheFlushFSM.ShadowRAM[testadr+i]) begin  
        errors = errors+1;
        $display("  Error on test %s result %d: adr = %h sim (D$) %h signature = %h", 
			     TestName, i, (testadr+i)*(P.XLEN/8), testbench.DCacheFlushFSM.ShadowRAM[testadr+i], signature[i]);
        $stop; // if this is changed to $finish, wally-batch.do does not get to the next step to run coverage
      end
    end
    if (errors) $display("%s failed with %d errors. :(", TestName, errors);
    else $display("%s succeeded.  Brilliant!!!", TestName);
  endtask
 
`ifdef PMP_COVERAGE
test_pmp_coverage #(P) pmp_inst(clk);
`endif
  /* verilator lint_on WIDTHTRUNC */
  /* verilator lint_on WIDTHEXPAND */

endmodule

/* verilator lint_on STMTDLY */
/* verilator lint_on WIDTH */

task automatic updateProgramAddrLabelArray;
  /* verilator lint_off WIDTHTRUNC */
  /* verilator lint_off WIDTHEXPAND */
  input string ProgramAddrMapFile, ProgramLabelMapFile, memfilename, WALLY_DIR;
  inout  integer ProgramAddrLabelArray [string];
  // Gets the memory location of begin_signature
  integer ProgramLabelMapFP, ProgramAddrMapFP;
  string cmd;

  // if memfile, label, or addr files are out of date or don't exist, generate them
  cmd = {"make -s -f ", WALLY_DIR, "/testbench/Makefile ", memfilename, " ", ProgramAddrMapFile};
  $system(cmd);

  ProgramLabelMapFP = $fopen(ProgramLabelMapFile, "r");
  ProgramAddrMapFP = $fopen(ProgramAddrMapFile, "r");

  if (ProgramLabelMapFP & ProgramAddrMapFP) begin // check we found both files
    ProgramAddrLabelArray["begin_signature"] = 0;
    ProgramAddrLabelArray["tohost"] = 0;
    ProgramAddrLabelArray["sig_end_canary"] = 0;
    while (!$feof(ProgramLabelMapFP)) begin
      string label, adrstr;
      integer returncode;
      returncode = $fscanf(ProgramLabelMapFP, "%s\n", label);
      returncode = $fscanf(ProgramAddrMapFP, "%s\n", adrstr);
      if (ProgramAddrLabelArray.exists(label)) ProgramAddrLabelArray[label] = adrstr.atohex();
    end
  end 

//  if(ProgramAddrLabelArray["begin_signature"] == 0) $display("Couldn't find begin_signature in %s", ProgramLabelMapFile);
//  if(ProgramAddrLabelArray["sig_end_canary"] == 0) $display("Couldn't find sig_end_canary in %s", ProgramLabelMapFile);

  $fclose(ProgramLabelMapFP);
  $fclose(ProgramAddrMapFP);
  /* verilator lint_on WIDTHTRUNC */
  /* verilator lint_on WIDTHEXPAND */
endtask
<|MERGE_RESOLUTION|>--- conflicted
+++ resolved
@@ -115,11 +115,8 @@
   logic Validate;
   logic SelectTest;
   logic TestComplete;
-<<<<<<< HEAD
   logic PrevPCZero;
-=======
   logic RVVIStall;
->>>>>>> 24609f0b
 
   initial begin
     // look for arguments passed to simulation, or use defaults
