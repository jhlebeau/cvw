///////////////////////////////////////////
// wallyTracer.sv
//
// A component of the Wally configurable RISC-V project.
// Implements a RISC-V Verification Interface (RVVI)
// to support functional coverage and lockstep simulation.
// 
// Copyright (C) 2021 Harvey Mudd College & Oklahoma State University
//
// SPDX-License-Identifier: Apache-2.0 WITH SHL-2.1
//
// Licensed under the Solderpad Hardware License v 2.1 (the “License”); you may not use this file 
// except in compliance with the License, or, at your option, the Apache License version 2.0. You 
// may obtain a copy of the License at
//
// https://solderpad.org/licenses/SHL-2.1/
//
// Unless required by applicable law or agreed to in writing, any work distributed under the 
// License is distributed on an “AS IS” BASIS, WITHOUT WARRANTIES OR CONDITIONS OF ANY KIND, 
// either express or implied. See the License for the specific language governing permissions 
// and limitations under the License.
////////////////////////////////////////////////////////////////////////////////////////////////

`define STD_LOG 0
`define PRINT_PC_INSTR 0
`define PRINT_MOST 0
`define PRINT_ALL 0
`define PRINT_CSRS 0

// Since we are detecting the CSR change by comparing the old value, we need to
// ensure the CSR is detected when the pipeline's Writeback stage is not
// stalled.  If it is stalled we want to hold the old value.
`define CONNECT_CSR(name, addr, val) \
  logic [P.XLEN-1:0] prev_csr_``name; \
  always_ff @(posedge clk) \
    prev_csr_``name <= rvvi.csr[0][0][addr]; \
  assign rvvi.csr_wb[0][0][addr] = (rvvi.csr[0][0][addr] != prev_csr_``name); \
  assign rvvi.csr[0][0][addr] = valid ? val : prev_csr_``name;

module wallyTracer import cvw::*; #(parameter cvw_t P) (rvviTrace rvvi);

  localparam NUM_REGS = P.E_SUPPORTED ? 16 : 32;
  localparam NUM_CSRS = 4096;
  
  // wally specific signals
  logic                  reset;
  logic                  clk;
  logic                  InstrValidD, InstrValidE;
  logic                  StallF, StallD;
  logic                  STATUS_SXL, STATUS_UXL;
  logic [P.XLEN-1:0]     PCNextF, PCF, PCD, PCE, PCM, PCW;
  logic [31:0]           InstrRawD, InstrRawE, InstrRawM, InstrRawW;
  logic                  InstrValidM, InstrValidW;
  logic                  StallE, StallM, StallW;
  logic                  GatedStallW;
  logic                  SelHPTW;
  logic                  FlushD, FlushE, FlushM, FlushW;
  logic                  TrapM, TrapW;
  logic                  HaltM, HaltW;
  logic [1:0]            PrivilegeModeW;
  logic [P.XLEN-1:0]     rf[NUM_REGS];
  logic [NUM_REGS-1:0]   rf_wb;
  logic [4:0]            rf_a3;
  logic                  rf_we3;
  logic [P.FLEN-1:0]     frf[32];
  logic [31:0]           frf_wb;
  logic [4:0]            frf_a4;
  logic                  frf_we4;
  logic                  CSRWriteM, CSRWriteW;
  logic [11:0]           CSRAdrM, CSRAdrW;
  logic                  wfiM;
  logic                  InterruptM, InterruptW;
<<<<<<< HEAD
  logic                  valid;
=======
  logic                  MExtInt, SExtInt, MTimerInt, MSwInt;
>>>>>>> a0cf72ce

  //For VM Verification
  logic [(P.XLEN-1):0]     IVAdrF,IVAdrD,IVAdrE,IVAdrM,IVAdrW,DVAdrM,DVAdrW;
  logic [(P.XLEN-1):0]     IPTEF,IPTED,IPTEE,IPTEM,IPTEW,DPTEM,DPTEW;
  logic [(P.PA_BITS-1):0]  IPAF,IPAD,IPAE,IPAM,IPAW,DPAM,DPAW;
  logic [(P.PPN_BITS-1):0] IPPNF,IPPND,IPPNE,IPPNM,IPPNW,DPPNM,DPPNW;
  logic [1:0]              IPageTypeF, IPageTypeD, IPageTypeE, IPageTypeM, IPageTypeW, DPageTypeM, DPageTypeW;
  logic ReadAccessM,WriteAccessM,ReadAccessW,WriteAccessW;
  logic ExecuteAccessF,ExecuteAccessD,ExecuteAccessE,ExecuteAccessM,ExecuteAccessW;

  assign clk = testbench.dut.clk;
  //  assign InstrValidF = testbench.dut.core.ieu.InstrValidF;  // not needed yet
  assign InstrValidD    = testbench.dut.core.ieu.c.InstrValidD;
  assign InstrValidE    = testbench.dut.core.ieu.c.InstrValidE;
  assign InstrValidM    = testbench.dut.core.ieu.InstrValidM;
  assign InstrRawD      = testbench.dut.core.ifu.InstrRawD;
  assign PCNextF        = testbench.dut.core.ifu.PCNextF;
  assign PCF            = testbench.dut.core.ifu.PCF;
  assign PCD            = testbench.dut.core.ifu.PCD;
  assign PCE            = testbench.dut.core.ifu.PCE;
  assign PCM            = testbench.dut.core.ifu.PCM;
  assign reset          = testbench.reset;
  assign StallF         = testbench.dut.core.StallF;
  assign StallD         = testbench.dut.core.StallD;
  assign StallE         = testbench.dut.core.StallE;
  assign StallM         = testbench.dut.core.StallM;
  assign StallW         = testbench.dut.core.StallW;
  assign GatedStallW    = testbench.dut.core.lsu.GatedStallW;
  assign SelHPTW        = testbench.dut.core.lsu.hptw.hptw.SelHPTW;
  assign FlushD         = testbench.dut.core.FlushD;
  assign FlushE         = testbench.dut.core.FlushE;
  assign FlushM         = testbench.dut.core.FlushM;
  assign FlushW         = testbench.dut.core.FlushW;
  assign TrapM          = testbench.dut.core.TrapM;
  assign HaltM          = testbench.DCacheFlushStart;
  if (P.ZICSR_SUPPORTED) begin
    assign PrivilegeModeW = testbench.dut.core.priv.priv.privmode.PrivilegeModeW;
    assign STATUS_SXL     = testbench.dut.core.priv.priv.csr.csrsr.STATUS_SXL;
    assign STATUS_UXL     = testbench.dut.core.priv.priv.csr.csrsr.STATUS_UXL;
    assign wfiM           = testbench.dut.core.priv.priv.wfiM;
    assign InterruptM     = testbench.dut.core.priv.priv.InterruptM;
    assign MExtInt        = testbench.dut.MExtInt;
    assign SExtInt        = testbench.dut.SExtInt;
    assign MTimerInt      = testbench.dut.MTimerInt;
    assign MSwInt         = testbench.dut.MSwInt;
  end else begin
    assign PrivilegeModeW = 2'b11;
    assign STATUS_SXL     = 0;
    assign STATUS_UXL     = 0;
    assign wfiM           = 0;
    assign InterruptM     = 0;
    assign MExtInt        = 0;
    assign SExtInt        = 0;
    assign MTimerInt      = 0;
    assign MSwInt         = 0;
  end

  //For VM Verification
  assign IVAdrF         = testbench.dut.core.ifu.immu.immu.tlb.tlb.VAdr;
  assign DVAdrM         = testbench.dut.core.lsu.dmmu.dmmu.tlb.tlb.VAdr;
  assign IPAF           = testbench.dut.core.ifu.immu.immu.PhysicalAddress;
  assign DPAM           = testbench.dut.core.lsu.dmmu.dmmu.PhysicalAddress;
  assign ReadAccessM    = testbench.dut.core.lsu.dmmu.dmmu.ReadAccessM;
  assign WriteAccessM   = testbench.dut.core.lsu.dmmu.dmmu.WriteAccessM;
  assign ExecuteAccessF = testbench.dut.core.ifu.immu.immu.ExecuteAccessF;
  assign IPTEF         = testbench.dut.core.ifu.immu.immu.PTE;
  assign DPTEM         = testbench.dut.core.lsu.dmmu.dmmu.PTE;
  assign IPPNF         = testbench.dut.core.ifu.immu.immu.tlb.tlb.PPN;
  assign DPPNM         = testbench.dut.core.lsu.dmmu.dmmu.tlb.tlb.PPN; 
  assign IPageTypeF    = testbench.dut.core.ifu.immu.immu.PageTypeWriteVal;
  assign DPageTypeM    = testbench.dut.core.lsu.dmmu.dmmu.PageTypeWriteVal;

  // CSR connections
  if (P.ZICSR_SUPPORTED) begin
    // M-mode trap CSRs
    `CONNECT_CSR(MSTATUS, 12'h300, testbench.dut.core.priv.priv.csr.csrm.MSTATUS_REGW);
    `CONNECT_CSR(MEDELEG, 12'h302, testbench.dut.core.priv.priv.csr.csrm.MEDELEG_REGW);
    `CONNECT_CSR(MIDELEG, 12'h303, testbench.dut.core.priv.priv.csr.csrm.MIDELEG_REGW);
    `CONNECT_CSR(MIE, 12'h304, testbench.dut.core.priv.priv.csr.csrm.MIE_REGW);
    `CONNECT_CSR(MTVEC, 12'h305, testbench.dut.core.priv.priv.csr.csrm.MTVEC_REGW);
    `CONNECT_CSR(MSCRATCH, 12'h340, testbench.dut.core.priv.priv.csr.csrm.MSCRATCH_REGW);
    `CONNECT_CSR(MEPC, 12'h341, testbench.dut.core.priv.priv.csr.csrm.MEPC_REGW);
    `CONNECT_CSR(MCAUSE, 12'h342, testbench.dut.core.priv.priv.csr.csrm.MCAUSE_REGW);
    `CONNECT_CSR(MTVAL, 12'h343, testbench.dut.core.priv.priv.csr.csrm.MTVAL_REGW);
    `CONNECT_CSR(MIP, 12'h344, testbench.dut.core.priv.priv.csr.csrm.MIP_REGW);

    // S-mode trap CSRs
    if (P.S_SUPPORTED) begin
      `CONNECT_CSR(SSTATUS, 12'h100, testbench.dut.core.priv.priv.csr.csrs.csrs.SSTATUS_REGW);
      `CONNECT_CSR(SIE, 12'h104, testbench.dut.core.priv.priv.csr.csrm.MIE_REGW & 12'h222);
      `CONNECT_CSR(STVEC, 12'h105, testbench.dut.core.priv.priv.csr.csrs.csrs.STVEC_REGW);
      `CONNECT_CSR(SSCRATCH, 12'h140, testbench.dut.core.priv.priv.csr.csrs.csrs.SSCRATCH_REGW);
      `CONNECT_CSR(SEPC, 12'h141, testbench.dut.core.priv.priv.csr.csrs.csrs.SEPC_REGW);
      `CONNECT_CSR(SCAUSE, 12'h142, testbench.dut.core.priv.priv.csr.csrs.csrs.SCAUSE_REGW);
      `CONNECT_CSR(STVAL, 12'h143, testbench.dut.core.priv.priv.csr.csrs.csrs.STVAL_REGW);
      `CONNECT_CSR(SIP, 12'h144, testbench.dut.core.priv.priv.csr.csrm.MIP_REGW & 12'h222 & testbench.dut.core.priv.priv.csr.csrm.MIDELEG_REGW);
    end

    // Virtual Memory CSRs
    if (P.VIRTMEM_SUPPORTED) begin
      `CONNECT_CSR(SATP, 12'h180, testbench.dut.core.priv.priv.csr.csrs.csrs.SATP_REGW);
    end

    // Floating-Point CSRs
    if (P.F_SUPPORTED) begin
      `CONNECT_CSR(FFLAGS, 12'h001, testbench.dut.core.priv.priv.csr.csru.csru.FFLAGS_REGW);
      `CONNECT_CSR(FRM, 12'h002, testbench.dut.core.priv.priv.csr.csru.csru.FRM_REGW);
      `CONNECT_CSR(FCSR, 12'h003, {testbench.dut.core.priv.priv.csr.csru.csru.FRM_REGW, testbench.dut.core.priv.priv.csr.csru.csru.FFLAGS_REGW});
    end

    // Counters / Performance Monitoring CSRs
    if (P.U_SUPPORTED) begin
      `CONNECT_CSR(MCOUNTEREN, 12'h306, testbench.dut.core.priv.priv.csr.csrm.MCOUNTEREN_REGW);
    end
    if (P.S_SUPPORTED) begin
      `CONNECT_CSR(SCOUNTEREN, 12'h106, testbench.dut.core.priv.priv.csr.csrs.csrs.SCOUNTEREN_REGW);
    end
    `CONNECT_CSR(MCOUNTINHIBIT, 12'h320, testbench.dut.core.priv.priv.csr.csrm.MCOUNTINHIBIT_REGW);
    // mhpmevent3-31 not connected (232-33F)
    if (P.ZICNTR_SUPPORTED) begin
      `CONNECT_CSR(MCYCLE, 12'hB00, testbench.dut.core.priv.priv.csr.counters.counters.HPMCOUNTER_REGW[0]); // MCYCLE
      `CONNECT_CSR(MINSTRET, 12'hB02, testbench.dut.core.priv.priv.csr.counters.counters.HPMCOUNTER_REGW[2]); // MINSTRET
      // mhpmcounter3-31 not connected (B03-B1F)
      // cycle, time, instret not connected (C00-C02)
      // hpmcounter3-31 not connected (C03-C1F)
    end

    // Machine Information Registers and Configuration CSRs
    `CONNECT_CSR(MISA, 12'h301, testbench.dut.core.priv.priv.csr.csrm.MISA_REGW);
    `CONNECT_CSR(MENVCFG, 12'h30A, testbench.dut.core.priv.priv.csr.csrm.MENVCFG_REGW);
    `CONNECT_CSR(SENVCFG, 12'h10A, testbench.dut.core.priv.priv.csr.csrs.csrs.SENVCFG_REGW);
    `CONNECT_CSR(MSECCFG, 12'h747, 0); // mseccfg
    `CONNECT_CSR(MVENDORID, 12'hF11, 0); //mvendorid
    `CONNECT_CSR(MARCHID, 12'hF12, 0); // marchid
    `CONNECT_CSR(MIMPID, 12'hF13, {{P.XLEN-12{1'b0}}, 12'h100}); // mimpid
    `CONNECT_CSR(MHARTID, 12'hF14, testbench.dut.core.priv.priv.csr.csrm.MHARTID_REGW);
    `CONNECT_CSR(MCONFIGPTR, 12'hF15, 0); //mconfigptr

    // Sstc CSRs
    if (P.SSTC_SUPPORTED) begin
      `CONNECT_CSR(STIMECMP, 12'h14D, testbench.dut.core.priv.priv.csr.csrs.csrs.STIMECMP_REGW[P.XLEN-1:0]);
    end
    
    // Zkr CSRs
    // seed not connected (015)

    // extra CSRs for RV32
    if (P.XLEN == 32) begin
      `CONNECT_CSR(MSTATUSH, 12'h310, testbench.dut.core.priv.priv.csr.csrsr.MSTATUSH_REGW);
      `CONNECT_CSR(MENVCFGH, 12'h31A, testbench.dut.core.priv.priv.csr.csrm.MENVCFGH_REGW);
      `CONNECT_CSR(MSECCFGH, 12'h757, 0); // mseccfgh
      `CONNECT_CSR(STIMECMPH, 12'h15D, testbench.dut.core.priv.priv.csr.csrs.csrs.STIMECMP_REGW[63:32]);
    end
  end

  if (P.PMP_ENTRIES > 0) begin
    localparam inc = P.XLEN == 32 ? 4 : 8;
    // PMPCFG CSRs (space is 0-15 3a0 - 3af)
    for (genvar pmpCfgID = 0; pmpCfgID < P.PMP_ENTRIES; pmpCfgID += inc) begin
      logic [P.XLEN-1:0] pmp;
      localparam int i4 = pmpCfgID / 4;
      assign pmp = {testbench.dut.core.priv.priv.csr.csrm.PMPCFG_ARRAY_REGW[pmpCfgID+7],
                    testbench.dut.core.priv.priv.csr.csrm.PMPCFG_ARRAY_REGW[pmpCfgID+6],
                    testbench.dut.core.priv.priv.csr.csrm.PMPCFG_ARRAY_REGW[pmpCfgID+5],
                    testbench.dut.core.priv.priv.csr.csrm.PMPCFG_ARRAY_REGW[pmpCfgID+4],
                    testbench.dut.core.priv.priv.csr.csrm.PMPCFG_ARRAY_REGW[pmpCfgID+3],
                    testbench.dut.core.priv.priv.csr.csrm.PMPCFG_ARRAY_REGW[pmpCfgID+2],
                    testbench.dut.core.priv.priv.csr.csrm.PMPCFG_ARRAY_REGW[pmpCfgID+1],
                    testbench.dut.core.priv.priv.csr.csrm.PMPCFG_ARRAY_REGW[pmpCfgID+0]};
      `CONNECT_CSR(PMPCFG``i4, 12'h3A0 + i4, pmp);
    end

  // PMPADDR CSRs 3B0 to 3EF
    for(genvar pmpAddrID = 0; pmpAddrID < P.PMP_ENTRIES; pmpAddrID++) begin
      `CONNECT_CSR(PMPADDR``pmpAddrID, 12'h3B0 + pmpAddrID, testbench.dut.core.priv.priv.csr.csrm.PMPADDR_ARRAY_REGW[pmpAddrID]);
    end
  end

  // Integer register file
  assign rf[0] = 0;
  for(genvar index = 1; index < NUM_REGS; index += 1) 
    assign rf[index] = testbench.dut.core.ieu.dp.regf.rf[index];

  assign rf_a3  = testbench.dut.core.ieu.dp.regf.a3;
  assign rf_we3 = testbench.dut.core.ieu.dp.regf.we3;

  always_comb begin
    rf_wb <= 0;
    if(rf_we3)
      rf_wb[rf_a3] <= 1'b1;
  end

  // Floating-point register file
  if (P.F_SUPPORTED) begin
    assign frf_a4  = testbench.dut.core.fpu.fpu.fregfile.a4;
    assign frf_we4 = testbench.dut.core.fpu.fpu.fregfile.we4;
    for(genvar index = 0; index < 32; index += 1) 
      assign frf[index] = testbench.dut.core.fpu.fpu.fregfile.rf[index];
  end else begin
    assign frf_a4  = '0;
    assign frf_we4 = 0;
    for(genvar index = 0; index < 32; index += 1) 
      assign frf[index] = '0;
  end

  always_comb begin
    frf_wb <= 0;
    if(frf_we4)
      frf_wb[frf_a4] <= 1'b1;
  end

  // CSR writes
  assign CSRAdrM  = testbench.dut.core.priv.priv.csr.CSRAdrM;
  assign CSRWriteM = testbench.dut.core.priv.priv.csr.CSRWriteM;
  
  // pipeline to writeback stage
  flopenrc #(32)    InstrRawEReg (clk, reset, FlushE, ~StallE, InstrRawD, InstrRawE);
  flopenrc #(32)    InstrRawMReg (clk, reset, FlushM, ~StallM, InstrRawE, InstrRawM);
  flopenrc #(32)    InstrRawWReg (clk, reset, FlushW & ~TrapM, ~StallW, InstrRawM, InstrRawW);
  flopenrc #(P.XLEN)PCWReg       (clk, reset, FlushW & ~TrapM, ~StallW, PCM, PCW);
  flopenrc #(1)     InstrValidMReg (clk, reset, FlushW & ~TrapM, ~StallW, InstrValidM, InstrValidW);
  flopenrc #(1)     TrapWReg (clk, reset, 1'b0, ~StallW, TrapM, TrapW);
  flopenrc #(1)     InterruptWReg (clk, reset, 1'b0, ~StallW, InterruptM, InterruptW);
  flopenrc #(1)     HaltWReg (clk, reset, 1'b0, ~StallW, HaltM, HaltW);

  flopenrc #(12)    CSRAdrWReg (clk, reset, FlushW, ~StallW, CSRAdrM, CSRAdrW);
  flopenrc #(1)     CSRWriteWReg (clk, reset, FlushW, ~StallW, CSRWriteM, CSRWriteW);

  //for VM Verification
  flopenrc #(P.XLEN)     IVAdrDReg (clk, reset, 1'b0, SelHPTW, IVAdrF, IVAdrD); //Virtual Address for IMMU // *** RT: possible bug SelHPTW probably should be ~StallD
  flopenrc #(P.XLEN)     IVAdrEReg (clk, reset, 1'b0, ~StallE, IVAdrD, IVAdrE); //Virtual Address for IMMU
  flopenrc #(P.XLEN)     IVAdrMReg (clk, reset, 1'b0, ~(StallM & ~SelHPTW), IVAdrE, IVAdrM); //Virtual Address for IMMU
  flopenrc #(P.XLEN)     IVAdrWReg (clk, reset, 1'b0, SelHPTW, IVAdrM, IVAdrW); //Virtual Address for IMMU // *** RT: possible bug SelHPTW probably should be ~GatedStallW
  flopenrc #(P.XLEN)     DVAdrWReg (clk, reset, 1'b0, SelHPTW, DVAdrM, DVAdrW); //Virtual Address for DMMU // *** RT: possible bug SelHPTW probably should be ~GatedStallW

  flopenrc #(P.PA_BITS)  IPADReg (clk, reset, 1'b0, SelHPTW, IPAF, IPAD); //Physical Address for IMMU // *** RT: possible bug SelHPTW probably should be ~StallD
  flopenrc #(P.PA_BITS)  IPAEReg (clk, reset, 1'b0, ~StallE, IPAD, IPAE); //Physical Address for IMMU
  flopenrc #(P.PA_BITS)  IPAMReg (clk, reset, 1'b0, ~(StallM & ~SelHPTW), IPAE, IPAM); //Physical Address for IMMU
  flopenrc #(P.PA_BITS)  IPAWReg (clk, reset, 1'b0, SelHPTW, IPAM, IPAW); //Physical Address for IMMU // *** RT: possible bug SelHPTW probably should be ~GatedStallW
  flopenrc #(P.PA_BITS)  DPAWReg (clk, reset, 1'b0, SelHPTW, DPAM, DPAW); //Physical Address for DMMU // *** RT: possible bug SelHPTW probably should be ~GatedStallW

  flopenrc #(P.XLEN)     IPTEDReg (clk, reset, 1'b0, SelHPTW, IPTEF, IPTED); //PTE for IMMU // *** RT: possible bug SelHPTW probably should be ~StallD
  flopenrc #(P.XLEN)     IPTEEReg (clk, reset, 1'b0, ~StallE, IPTED, IPTEE); //PTE for IMMU
  flopenrc #(P.XLEN)     IPTEMReg (clk, reset, 1'b0, ~(StallM & ~SelHPTW), IPTEE, IPTEM); //PTE for IMMU
  flopenrc #(P.XLEN)     IPTEWReg (clk, reset, 1'b0, SelHPTW, IPTEM, IPTEW); //PTE for IMMU // *** RT: possible bug SelHPTW probably should be ~GatedStallW
  flopenrc #(P.XLEN)     DPTEWReg (clk, reset, 1'b0, SelHPTW, DPTEM, DPTEW); //PTE for DMMU // *** RT: possible bug SelHPTW probably should be ~GatedStallW

  flopenrc #(2)     IPageTypeDReg (clk, reset, 1'b0, SelHPTW, IPageTypeF, IPageTypeD); //PageType (kilo, mega, giga, tera) from IMMU // *** RT: possible bug SelHPTW probably should be ~StallD
  flopenrc #(2)     IPageTypeEReg (clk, reset, 1'b0, ~StallE, IPageTypeD, IPageTypeE); //PageType (kilo, mega, giga, tera) from IMMU
  flopenrc #(2)     IPageTypeMReg (clk, reset, 1'b0, ~(StallM & ~SelHPTW), IPageTypeE, IPageTypeM); //PageType (kilo, mega, giga, tera) from IMMU
  flopenrc #(2)     IPageTypeWReg (clk, reset, 1'b0, SelHPTW, IPageTypeM, IPageTypeW); //PageType (kilo, mega, giga, tera) from IMMU // *** RT: possible bug SelHPTW probably should be ~GatedStallW
  flopenrc #(2)     DPageTypeWReg (clk, reset, 1'b0, SelHPTW, DPageTypeM, DPageTypeW); //PageType (kilo, mega, giga, tera) from DMMU // *** RT: possible bug SelHPTW probably should be ~GatedStallW

  flopenrc #(P.PPN_BITS) IPPNDReg (clk, reset, 1'b0, ~StallD, IPPNF, IPPND); //Physical Page Number for IMMU
  flopenrc #(P.PPN_BITS) IPPNEReg (clk, reset, 1'b0, ~StallE, IPPND, IPPNE); //Physical Page Number for IMMU
  flopenrc #(P.PPN_BITS) IPPNMReg (clk, reset, 1'b0, ~StallM, IPPNE, IPPNM); //Physical Page Number for IMMU
  flopenrc #(P.PPN_BITS) IPPNWReg (clk, reset, 1'b0, ~StallW, IPPNM, IPPNW); //Physical Page Number for IMMU
  flopenrc #(P.PPN_BITS) DPPNWReg (clk, reset, 1'b0, ~StallW, DPPNM, DPPNW); //Physical Page Number for DMMU

  flopenrc #(1)  ReadAccessWReg    (clk, reset, 1'b0, ~GatedStallW, ReadAccessM, ReadAccessW);   //LoadAccess
  flopenrc #(1)  WriteAccessWReg   (clk, reset, 1'b0, ~GatedStallW, WriteAccessM, WriteAccessW); //StoreAccess

  flopenrc #(1)  ExecuteAccessDReg (clk, reset, 1'b0, ~StallD, ExecuteAccessF, ExecuteAccessD); //Instruction Fetch Access
  flopenrc #(1)  ExecuteAccessEReg (clk, reset, 1'b0, ~StallE, ExecuteAccessD, ExecuteAccessE); //Instruction Fetch Access
  flopenrc #(1)  ExecuteAccessMReg (clk, reset, 1'b0, ~StallM, ExecuteAccessE, ExecuteAccessM); //Instruction Fetch Access
  flopenrc #(1)  ExecuteAccessWReg (clk, reset, 1'b0, ~StallW, ExecuteAccessM, ExecuteAccessW); //Instruction Fetch Access

  // Initially connecting the writeback stage signals, but may need to use M stage
  // and gate on ~FlushW.

  assign valid  = ((InstrValidW | TrapW) & ~StallW) & ~reset;
  assign rvvi.clk = clk;
  assign rvvi.valid[0][0]    = valid;
  assign rvvi.order[0][0]    = rvvi.csr[0][0][12'hB02];  // TODO: IMPERAS Should be event order
  assign rvvi.insn[0][0]     = InstrRawW;
  assign rvvi.pc_rdata[0][0] = PCW;
  assign rvvi.trap[0][0]     = TrapW;
  assign rvvi.halt[0][0]     = HaltW;
  assign rvvi.intr[0][0]     = InterruptW;
  assign rvvi.mode[0][0]     = PrivilegeModeW;
  assign rvvi.ixl[0][0]      = PrivilegeModeW == 2'b11 ? 2'b10 :
                               PrivilegeModeW == 2'b01 ? STATUS_SXL : STATUS_UXL;
  assign rvvi.pc_wdata[0][0] = ~FlushW ? PCM :
                               ~FlushM ? PCE :
                               ~FlushE ? PCD :
                               ~FlushD ? PCF : PCNextF;

  for(genvar index = 0; index < NUM_REGS; index += 1) begin
    assign rvvi.x_wdata[0][0][index] = rf[index];
    assign rvvi.x_wb[0][0][index]    = rf_wb[index];
  end
  for(genvar index = 0; index < 32; index += 1) begin
    assign rvvi.f_wdata[0][0][index] = frf[index];
    assign rvvi.f_wb[0][0][index]    = frf_wb[index];
  end

<<<<<<< HEAD
=======
  // record previous csr value.
  integer index4;
  always_ff @(posedge clk) begin
    int csrid;
    // PMP CFG 3A0 to 3AF
    for(csrid='h3A0; csrid<='h3AF; csrid++)
      CSRArrayOld[csrid] = CSRArray[csrid];
    
    // PMP ADDR 3B0 to 3EF
    for(csrid='h3B0; csrid<='h3EF; csrid++)
      CSRArrayOld[csrid] = CSRArray[csrid];

    // M-mode trap CSRs
    CSRArrayOld[12'h300] = CSRArray[12'h300];
    CSRArrayOld[12'h302] = CSRArray[12'h302];
    CSRArrayOld[12'h303] = CSRArray[12'h303];
    CSRArrayOld[12'h304] = CSRArray[12'h304];
    CSRArrayOld[12'h305] = CSRArray[12'h305];
    CSRArrayOld[12'h340] = CSRArray[12'h340];
    CSRArrayOld[12'h341] = CSRArray[12'h341];
    CSRArrayOld[12'h342] = CSRArray[12'h342];
    CSRArrayOld[12'h343] = CSRArray[12'h343];
    CSRArrayOld[12'h344] = CSRArray[12'h344];

    // S-mode trap CSRs
    CSRArrayOld[12'h100] = CSRArray[12'h100];
    CSRArrayOld[12'h104] = CSRArray[12'h104];
    CSRArrayOld[12'h105] = CSRArray[12'h105];
    CSRArrayOld[12'h140] = CSRArray[12'h140];
    CSRArrayOld[12'h141] = CSRArray[12'h141];
    CSRArrayOld[12'h142] = CSRArray[12'h142];
    CSRArrayOld[12'h143] = CSRArray[12'h143];
    CSRArrayOld[12'h144] = CSRArray[12'h144];

    // Virtual Memory CSRs
    CSRArrayOld[12'h180] = CSRArray[12'h180] ;

    // Floating-Point CSRs
    CSRArrayOld[12'h001] = CSRArray[12'h001];
    CSRArrayOld[12'h002] = CSRArray[12'h002];
    CSRArrayOld[12'h003] = CSRArray[12'h003];

    // Counters / Performance Monitoring CSRs
    CSRArrayOld[12'h306] = CSRArray[12'h306];
    CSRArrayOld[12'h106] = CSRArray[12'h106];
    CSRArrayOld[12'h320] = CSRArray[12'h320];
    // mhpmevent3-31 not connected (232-33F)
    CSRArrayOld[12'hB00] = CSRArray[12'hB00];
    CSRArrayOld[12'hB02] = CSRArray[12'hB02];
    // mhpmcounter3-31 not connected (B03-B1F)
    // cycle, time, instret not connected (C00-C02)
    // hpmcounter3-31 not connected (C03-C1F)

    // Machine Information Registers and Configuration CSRs
    CSRArrayOld[12'h301] = CSRArray[12'h301];
    CSRArrayOld[12'h30A] = CSRArray[12'h30A];
    CSRArrayOld[12'h10A] = CSRArray[12'h10A];
    CSRArrayOld[12'h747] = CSRArray[12'h747];
    CSRArrayOld[12'hF11] = CSRArray[12'hF11];
    CSRArrayOld[12'hF12] = CSRArray[12'hF12];
    CSRArrayOld[12'hF13] = CSRArray[12'hF13];
    CSRArrayOld[12'hF14] = CSRArray[12'hF14];
    CSRArrayOld[12'hF15] = CSRArray[12'hF15];

    // Sstc CSRs
    CSRArrayOld[12'h14D] = CSRArray[12'h14D];
    
    // Zkr CSRs
    // seed not connected (015)

    // extra CSRs for RV32
    if (P.XLEN == 32) begin
      CSRArrayOld[12'h310] = CSRArray[12'h310];
      CSRArrayOld[12'h31A] = CSRArray[12'h31A];
      CSRArrayOld[12'h757] = CSRArray[12'h757];
      CSRArrayOld[12'h15D] = CSRArray[12'h15D];
    end
  end
  
  // check for csr value change.
  // M-mode trap CSRs
  assign CSR_W[12'h300] = (CSRArrayOld[12'h300] != CSRArray[12'h300]) ? 1 : 0;
  assign CSR_W[12'h302] = (CSRArrayOld[12'h302] != CSRArray[12'h302]) ? 1 : 0;
  assign CSR_W[12'h303] = (CSRArrayOld[12'h303] != CSRArray[12'h303]) ? 1 : 0;
  assign CSR_W[12'h304] = (CSRArrayOld[12'h304] != CSRArray[12'h304]) ? 1 : 0;
  assign CSR_W[12'h305] = (CSRArrayOld[12'h305] != CSRArray[12'h305]) ? 1 : 0;
  assign CSR_W[12'h340] = (CSRArrayOld[12'h340] != CSRArray[12'h340]) ? 1 : 0;
  assign CSR_W[12'h341] = (CSRArrayOld[12'h341] != CSRArray[12'h341]) ? 1 : 0;
  assign CSR_W[12'h342] = (CSRArrayOld[12'h342] != CSRArray[12'h342]) ? 1 : 0;
  assign CSR_W[12'h343] = (CSRArrayOld[12'h343] != CSRArray[12'h343]) ? 1 : 0;
  assign CSR_W[12'h344] = (CSRArrayOld[12'h344] != CSRArray[12'h344]) ? 1 : 0;

  // S-mode trap CSRs
  assign CSR_W[12'h100] = (CSRArrayOld[12'h100] != CSRArray[12'h100]) ? 1 : 0;
  assign CSR_W[12'h104] = (CSRArrayOld[12'h104] != CSRArray[12'h104]) ? 1 : 0;
  assign CSR_W[12'h105] = (CSRArrayOld[12'h105] != CSRArray[12'h105]) ? 1 : 0;
  assign CSR_W[12'h140] = (CSRArrayOld[12'h140] != CSRArray[12'h140]) ? 1 : 0;
  assign CSR_W[12'h141] = (CSRArrayOld[12'h141] != CSRArray[12'h141]) ? 1 : 0;
  assign CSR_W[12'h142] = (CSRArrayOld[12'h142] != CSRArray[12'h142]) ? 1 : 0;
  assign CSR_W[12'h143] = (CSRArrayOld[12'h143] != CSRArray[12'h143]) ? 1 : 0;
  assign CSR_W[12'h144] = (CSRArrayOld[12'h144] != CSRArray[12'h144]) ? 1 : 0;

  // Virtual Memory CSRs
  assign CSR_W[12'h180] = (CSRArrayOld[12'h180] != CSRArray[12'h180]) ? 1 : 0;

  // Floating-Point CSRs
  assign CSR_W[12'h001] = (CSRArrayOld[12'h001] != CSRArray[12'h001]) ? 1 : 0;
  assign CSR_W[12'h002] = (CSRArrayOld[12'h002] != CSRArray[12'h002]) ? 1 : 0;
  assign CSR_W[12'h003] = (CSRArrayOld[12'h003] != CSRArray[12'h003]) ? 1 : 0;

  // Counters / Performance Monitoring CSRs
  assign CSR_W[12'h306] = (CSRArrayOld[12'h306] != CSRArray[12'h306]) ? 1 : 0;
  assign CSR_W[12'h106] = (CSRArrayOld[12'h106] != CSRArray[12'h106]) ? 1 : 0;
  assign CSR_W[12'h320] = (CSRArrayOld[12'h320] != CSRArray[12'h320]) ? 1 : 0;
  // mhpmevent3-31 not connected (232-33F)
  assign CSR_W[12'hB00] = (CSRArrayOld[12'hB00] != CSRArray[12'hB00]) ? 1 : 0;
  assign CSR_W[12'hB02] = (CSRArrayOld[12'hB02] != CSRArray[12'hB02]) ? 1 : 0;
  // mhpmcounter3-31 not connected (B03-B1F)
  // cycle, time, instret not connected (C00-C02)
  // hpmcounter3-31 not connected (C03-C1F)

  // Machine Information Registers and Configuration CSRs
  assign CSR_W[12'h301] = (CSRArrayOld[12'h301] != CSRArray[12'h301]) ? 1 : 0;
  assign CSR_W[12'h30A] = (CSRArrayOld[12'h30A] != CSRArray[12'h30A]) ? 1 : 0;
  assign CSR_W[12'h10A] = (CSRArrayOld[12'h10A] != CSRArray[12'h10A]) ? 1 : 0;
  assign CSR_W[12'h747] = (CSRArrayOld[12'h747] != CSRArray[12'h747]) ? 1 : 0;
  assign CSR_W[12'hF11] = (CSRArrayOld[12'hF11] != CSRArray[12'hF11]) ? 1 : 0;
  assign CSR_W[12'hF12] = (CSRArrayOld[12'hF12] != CSRArray[12'hF12]) ? 1 : 0;
  assign CSR_W[12'hF13] = (CSRArrayOld[12'hF13] != CSRArray[12'hF13]) ? 1 : 0;
  assign CSR_W[12'hF14] = (CSRArrayOld[12'hF14] != CSRArray[12'hF14]) ? 1 : 0;
  assign CSR_W[12'hF15] = (CSRArrayOld[12'hF15] != CSRArray[12'hF15]) ? 1 : 0;

  // Sstc CSRs
  assign CSR_W[12'h14D] = (CSRArrayOld[12'h14D] != CSRArray[12'h14D]) ? 1 : 0;
  
  // Zkr CSRs
  // seed not connected (015)

  // extra CSRs for RV32
  if (P.XLEN == 32) begin
    assign CSR_W[12'h310] = (CSRArrayOld[12'h310] != CSRArray[12'h310]) ? 1 : 0;
    assign CSR_W[12'h31A] = (CSRArrayOld[12'h31A] != CSRArray[12'h31A]) ? 1 : 0;
    assign CSR_W[12'h757] = (CSRArrayOld[12'h757] != CSRArray[12'h757]) ? 1 : 0;
    assign CSR_W[12'h15D] = (CSRArrayOld[12'h15D] != CSRArray[12'h15D]) ? 1 : 0;
  end



  // M-mode trap CSRs
  assign rvvi.csr_wb[0][0][12'h300] = CSR_W[12'h300];
  assign rvvi.csr_wb[0][0][12'h302] = CSR_W[12'h302];
  assign rvvi.csr_wb[0][0][12'h303] = CSR_W[12'h303];
  assign rvvi.csr_wb[0][0][12'h304] = CSR_W[12'h304];
  assign rvvi.csr_wb[0][0][12'h305] = CSR_W[12'h305];
  assign rvvi.csr_wb[0][0][12'h340] = CSR_W[12'h340];
  assign rvvi.csr_wb[0][0][12'h341] = CSR_W[12'h341];
  assign rvvi.csr_wb[0][0][12'h342] = CSR_W[12'h342];
  assign rvvi.csr_wb[0][0][12'h343] = CSR_W[12'h343];
  assign rvvi.csr_wb[0][0][12'h344] = CSR_W[12'h344];

  // S-mode trap CSRs
  assign rvvi.csr_wb[0][0][12'h100] = CSR_W[12'h100];
  assign rvvi.csr_wb[0][0][12'h104] = CSR_W[12'h104];
  assign rvvi.csr_wb[0][0][12'h105] = CSR_W[12'h105];
  assign rvvi.csr_wb[0][0][12'h140] = CSR_W[12'h140];
  assign rvvi.csr_wb[0][0][12'h141] = CSR_W[12'h141];
  assign rvvi.csr_wb[0][0][12'h142] = CSR_W[12'h142];
  assign rvvi.csr_wb[0][0][12'h143] = CSR_W[12'h143];
  assign rvvi.csr_wb[0][0][12'h144] = CSR_W[12'h144];

  // Virtual Memory CSRs
  assign rvvi.csr_wb[0][0][12'h180] = CSR_W[12'h180];

  // Floating-Point CSRs
  assign rvvi.csr_wb[0][0][12'h001] = CSR_W[12'h001];
  assign rvvi.csr_wb[0][0][12'h002] = CSR_W[12'h002];
  assign rvvi.csr_wb[0][0][12'h003] = CSR_W[12'h003];

  // Counters / Performance Monitoring CSRs
  assign rvvi.csr_wb[0][0][12'h306] = CSR_W[12'h306];
  assign rvvi.csr_wb[0][0][12'h106] = CSR_W[12'h106];
  assign rvvi.csr_wb[0][0][12'h320] = CSR_W[12'h320];
  // mhpmevent3-31 not connected (232-33F)
  assign rvvi.csr_wb[0][0][12'hB00] = CSR_W[12'hB00];
  assign rvvi.csr_wb[0][0][12'hB02] = CSR_W[12'hB02];
  // mhpmcounter3-31 not connected (B03-B1F)
  // cycle, time, instret not connected (C00-C02)
  // hpmcounter3-31 not connected (C03-C1F)

  // Machine Information Registers and Configuration CSRs
  assign rvvi.csr_wb[0][0][12'h301] = CSR_W[12'h301];
  assign rvvi.csr_wb[0][0][12'h30A] = CSR_W[12'h30A];
  assign rvvi.csr_wb[0][0][12'h10A] = CSR_W[12'h10A];
  assign rvvi.csr_wb[0][0][12'h747] = CSR_W[12'h747];
  assign rvvi.csr_wb[0][0][12'hF11] = CSR_W[12'hF11];
  assign rvvi.csr_wb[0][0][12'hF12] = CSR_W[12'hF12];
  assign rvvi.csr_wb[0][0][12'hF13] = CSR_W[12'hF13];
  assign rvvi.csr_wb[0][0][12'hF14] = CSR_W[12'hF14];
  assign rvvi.csr_wb[0][0][12'hF15] = CSR_W[12'hF15];

  // Sstc CSRs
  assign rvvi.csr_wb[0][0][12'h14D] = CSR_W[12'h14D];
  
  // Zkr CSRs
  // seed not connected (015)

  // extra CSRs for RV32
  if (P.XLEN == 32) begin
    assign rvvi.csr_wb[0][0][12'h310] = CSR_W[12'h310];
    assign rvvi.csr_wb[0][0][12'h31A] = CSR_W[12'h31A];
    assign rvvi.csr_wb[0][0][12'h757] = CSR_W[12'h757];
    assign rvvi.csr_wb[0][0][12'h15D] = CSR_W[12'h15D];
  end



// M-mode trap CSRs
  assign rvvi.csr[0][0][12'h300] = CSRArray[12'h300];
  assign rvvi.csr[0][0][12'h302] = CSRArray[12'h302];
  assign rvvi.csr[0][0][12'h303] = CSRArray[12'h303];
  assign rvvi.csr[0][0][12'h304] = CSRArray[12'h304];
  assign rvvi.csr[0][0][12'h305] = CSRArray[12'h305];
  assign rvvi.csr[0][0][12'h340] = CSRArray[12'h340];
  assign rvvi.csr[0][0][12'h341] = CSRArray[12'h341];
  assign rvvi.csr[0][0][12'h342] = CSRArray[12'h342];
  assign rvvi.csr[0][0][12'h343] = CSRArray[12'h343];
  assign rvvi.csr[0][0][12'h344] = CSRArray[12'h344];

  // S-mode trap CSRs
  assign rvvi.csr[0][0][12'h100] = CSRArray[12'h100];
  assign rvvi.csr[0][0][12'h104] = CSRArray[12'h104];
  assign rvvi.csr[0][0][12'h105] = CSRArray[12'h105];
  assign rvvi.csr[0][0][12'h140] = CSRArray[12'h140];
  assign rvvi.csr[0][0][12'h141] = CSRArray[12'h141];
  assign rvvi.csr[0][0][12'h142] = CSRArray[12'h142];
  assign rvvi.csr[0][0][12'h143] = CSRArray[12'h143];
  assign rvvi.csr[0][0][12'h144] = CSRArray[12'h144];

  // Virtual Memory CSRs
  assign rvvi.csr[0][0][12'h180] = CSRArray[12'h180];

  // Floating-Point CSRs
  assign rvvi.csr[0][0][12'h001] = CSRArray[12'h001];
  assign rvvi.csr[0][0][12'h002] = CSRArray[12'h002];
  assign rvvi.csr[0][0][12'h003] = CSRArray[12'h003];

  // Counters / Performance Monitoring CSRs
  assign rvvi.csr[0][0][12'h306] = CSRArray[12'h306];
  assign rvvi.csr[0][0][12'h106] = CSRArray[12'h106];
  assign rvvi.csr[0][0][12'h320] = CSRArray[12'h320];
  // mhpmevent3-31 not connected (232-33F)
  assign rvvi.csr[0][0][12'hB00] = CSRArray[12'hB00];
  assign rvvi.csr[0][0][12'hB02] = CSRArray[12'hB02];
  // mhpmcounter3-31 not connected (B03-B1F)
  // cycle, time, instret not connected (C00-C02)
  // hpmcounter3-31 not connected (C03-C1F)

  // Machine Information Registers and Configuration CSRs
  assign rvvi.csr[0][0][12'h301] = CSRArray[12'h301];
  assign rvvi.csr[0][0][12'h30A] = CSRArray[12'h30A];
  assign rvvi.csr[0][0][12'h10A] = CSRArray[12'h10A];
  assign rvvi.csr[0][0][12'h747] = CSRArray[12'h747];
  assign rvvi.csr[0][0][12'hF11] = CSRArray[12'hF11];
  assign rvvi.csr[0][0][12'hF12] = CSRArray[12'hF12];
  assign rvvi.csr[0][0][12'hF13] = CSRArray[12'hF13];
  assign rvvi.csr[0][0][12'hF14] = CSRArray[12'hF14];
  assign rvvi.csr[0][0][12'hF15] = CSRArray[12'hF15];

  // Sstc CSRs
  assign rvvi.csr[0][0][12'h14D] = CSRArray[12'h14D];
  
  // Zkr CSRs
  // seed not connected (015)

  // extra CSRs for RV32
  if (P.XLEN == 32) begin
    assign rvvi.csr[0][0][12'h310] = CSRArray[12'h310];
    assign rvvi.csr[0][0][12'h31A] = CSRArray[12'h31A];
    assign rvvi.csr[0][0][12'h757] = CSRArray[12'h757];
    assign rvvi.csr[0][0][12'h15D] = CSRArray[12'h15D];
  end


  // PMP CFG 3A0 to 3AF
  for(index='h3A0; index<='h3AF; index++) begin
    assign CSR_W[index] = (CSRArrayOld[index] != CSRArray[index]) ? 1 : 0;
    assign rvvi.csr_wb[0][0][index] = CSR_W[index];
    assign rvvi.csr[0][0][index] = CSRArray[index];  
  end

  // PMP ADDR 3B0 to 3EF
  for(index='h3B0; index<='h3EF; index++) begin
    assign CSR_W[index] = (CSRArrayOld[index] != CSRArray[index]) ? 1 : 0;
    assign rvvi.csr_wb[0][0][index] = CSR_W[index];
    assign rvvi.csr[0][0][index] = CSRArray[index];  
  end

`ifdef FCOV
  // Interrupts
  assign rvvi.m_ext_intr[0][0] = MExtInt;
  assign rvvi.s_ext_intr[0][0] = SExtInt;
  assign rvvi.m_timer_intr[0][0] = MTimerInt;
  assign rvvi.m_soft_intr[0][0] = MSwInt;
`endif

>>>>>>> a0cf72ce
  // *** implementation only cancel? so sc does not clear?
  assign rvvi.lrsc_cancel[0][0] = 0;

`ifdef FCOV
  // Virtual Memory signals for verification
  assign rvvi.virt_adr_i[0][0]         = IVAdrW;
  assign rvvi.virt_adr_d[0][0]         = DVAdrW;
  assign rvvi.phys_adr_i[0][0]           = IPAW;
  assign rvvi.phys_adr_d[0][0]           = DPAW;
  assign rvvi.read_access[0][0]    = ReadAccessW;
  assign rvvi.write_access[0][0]   = WriteAccessW;
  assign rvvi.execute_access[0][0] = ExecuteAccessW;
  assign rvvi.pte_i[0][0]         = IPTEW;
  assign rvvi.pte_d[0][0]         = DPTEW;
  assign rvvi.ppn_i[0][0]         = IPPNW;
  assign rvvi.ppn_d[0][0]         = DPPNW;
  assign rvvi.page_type_i[0][0]    = IPageTypeW;
  assign rvvi.page_type_d[0][0]    = DPageTypeW;
`endif

  integer index2;

  string  instrWName;
  int     file;
  string  LogFile;
  if(`STD_LOG) begin
    instrNameDecTB #(P.XLEN) NameDecoder(rvvi.insn[0][0], instrWName);
    initial begin
      LogFile = "logs/boottrace.log";
      file = $fopen(LogFile, "w");
    end
  end
  
  always_ff @(posedge clk) begin
<<<<<<< HEAD
  if(valid) begin
=======
    if(valid) begin
>>>>>>> a0cf72ce
      if(`STD_LOG) begin
        $fwrite(file, "%016x, %08x, %s\t\t", rvvi.pc_rdata[0][0], rvvi.insn[0][0], instrWName);
        for(index2 = 0; index2 < NUM_REGS; index2 += 1) begin
          if(rvvi.x_wb[0][0][index2]) begin
            $fwrite(file, "rf[%02d] = %016x ", index2, rvvi.x_wdata[0][0][index2]);
          end
        end
      end
      for(index2 = 0; index2 < 32; index2 += 1) begin
        if(rvvi.f_wb[0][0][index2]) begin
          $fwrite(file, "frf[%02d] = %016x ", index2, rvvi.f_wdata[0][0][index2]);
        end
      end
      for(index2 = 0; index2 < NUM_CSRS; index2 += 1) begin
        if(rvvi.csr_wb[0][0][index2]) begin
          $fwrite(file, "csr[%03x] = %016x ", index2, rvvi.csr[0][0][index2]);
        end
      end
      $fwrite(file, "\n");
      if(`PRINT_PC_INSTR & !(`PRINT_ALL | `PRINT_MOST))
        $display("order = %08d, PC = %08x, insn = %08x", rvvi.order[0][0], rvvi.pc_rdata[0][0], rvvi.insn[0][0]);
      else if(`PRINT_MOST & !`PRINT_ALL)
        $display("order = %08d, PC = %010x, insn = %08x, trap = %1d, halt = %1d, intr = %1d, mode = %1x, ixl = %1x, pc_wdata = %010x, x%02d = %016x, f%02d = %016x, csr%03x = %016x", 
                 rvvi.order[0][0], rvvi.pc_rdata[0][0], rvvi.insn[0][0], rvvi.trap[0][0], rvvi.halt[0][0], rvvi.intr[0][0], rvvi.mode[0][0], rvvi.ixl[0][0], rvvi.pc_wdata[0][0], rf_a3, rvvi.x_wdata[0][0][rf_a3], frf_a4, rvvi.f_wdata[0][0][frf_a4], CSRAdrW, rvvi.csr[0][0][CSRAdrW]);
      else if(`PRINT_ALL) begin
        $display("order = %08d, PC = %08x, insn = %08x, trap = %1d, halt = %1d, intr = %1d, mode = %1x, ixl = %1x, pc_wdata = %08x", 
                 rvvi.order[0][0], rvvi.pc_rdata[0][0], rvvi.insn[0][0], rvvi.trap[0][0], rvvi.halt[0][0], rvvi.intr[0][0], rvvi.mode[0][0], rvvi.ixl[0][0], rvvi.pc_wdata[0][0]);
        for(index2 = 0; index2 < NUM_REGS; index2 += 1) begin
          $display("x%02d = %08x", index2, rvvi.x_wdata[0][0][index2]);
        end
        for(index2 = 0; index2 < 32; index2 += 1) begin
          $display("f%02d = %08x", index2, rvvi.f_wdata[0][0][index2]);
        end
      end
      // Need to figure out how to print values on change if they are not in a large array
      // if (`PRINT_CSRS) begin
      //   for(index2 = 0; index2 < NUM_CSRS; index2 += 1) begin
      //     if((rvvi.csr[0][0][index2] != CSRArrayOld[index2])) begin
      //       $display("%t: CSR %03x = %x", $time(), index2, rvvi.csr[0][0][index2]);
      //     end
      //   end
      // end
    end
    if(HaltW) begin
`ifdef FCOV
      $display("Functional coverage test complete.");
`endif
`ifdef QUESTA
      $stop;  // if this is changed to $finish for Questa, wally.do does not go to the next step to run coverage and terminates without allowing GUI debug
`else
      $finish;
`endif
    end
  end
endmodule<|MERGE_RESOLUTION|>--- conflicted
+++ resolved
@@ -70,11 +70,8 @@
   logic [11:0]           CSRAdrM, CSRAdrW;
   logic                  wfiM;
   logic                  InterruptM, InterruptW;
-<<<<<<< HEAD
+  logic                  MExtInt, SExtInt, MTimerInt, MSwInt;
   logic                  valid;
-=======
-  logic                  MExtInt, SExtInt, MTimerInt, MSwInt;
->>>>>>> a0cf72ce
 
   //For VM Verification
   logic [(P.XLEN-1):0]     IVAdrF,IVAdrD,IVAdrE,IVAdrM,IVAdrW,DVAdrM,DVAdrW;
@@ -371,305 +368,6 @@
     assign rvvi.f_wb[0][0][index]    = frf_wb[index];
   end
 
-<<<<<<< HEAD
-=======
-  // record previous csr value.
-  integer index4;
-  always_ff @(posedge clk) begin
-    int csrid;
-    // PMP CFG 3A0 to 3AF
-    for(csrid='h3A0; csrid<='h3AF; csrid++)
-      CSRArrayOld[csrid] = CSRArray[csrid];
-    
-    // PMP ADDR 3B0 to 3EF
-    for(csrid='h3B0; csrid<='h3EF; csrid++)
-      CSRArrayOld[csrid] = CSRArray[csrid];
-
-    // M-mode trap CSRs
-    CSRArrayOld[12'h300] = CSRArray[12'h300];
-    CSRArrayOld[12'h302] = CSRArray[12'h302];
-    CSRArrayOld[12'h303] = CSRArray[12'h303];
-    CSRArrayOld[12'h304] = CSRArray[12'h304];
-    CSRArrayOld[12'h305] = CSRArray[12'h305];
-    CSRArrayOld[12'h340] = CSRArray[12'h340];
-    CSRArrayOld[12'h341] = CSRArray[12'h341];
-    CSRArrayOld[12'h342] = CSRArray[12'h342];
-    CSRArrayOld[12'h343] = CSRArray[12'h343];
-    CSRArrayOld[12'h344] = CSRArray[12'h344];
-
-    // S-mode trap CSRs
-    CSRArrayOld[12'h100] = CSRArray[12'h100];
-    CSRArrayOld[12'h104] = CSRArray[12'h104];
-    CSRArrayOld[12'h105] = CSRArray[12'h105];
-    CSRArrayOld[12'h140] = CSRArray[12'h140];
-    CSRArrayOld[12'h141] = CSRArray[12'h141];
-    CSRArrayOld[12'h142] = CSRArray[12'h142];
-    CSRArrayOld[12'h143] = CSRArray[12'h143];
-    CSRArrayOld[12'h144] = CSRArray[12'h144];
-
-    // Virtual Memory CSRs
-    CSRArrayOld[12'h180] = CSRArray[12'h180] ;
-
-    // Floating-Point CSRs
-    CSRArrayOld[12'h001] = CSRArray[12'h001];
-    CSRArrayOld[12'h002] = CSRArray[12'h002];
-    CSRArrayOld[12'h003] = CSRArray[12'h003];
-
-    // Counters / Performance Monitoring CSRs
-    CSRArrayOld[12'h306] = CSRArray[12'h306];
-    CSRArrayOld[12'h106] = CSRArray[12'h106];
-    CSRArrayOld[12'h320] = CSRArray[12'h320];
-    // mhpmevent3-31 not connected (232-33F)
-    CSRArrayOld[12'hB00] = CSRArray[12'hB00];
-    CSRArrayOld[12'hB02] = CSRArray[12'hB02];
-    // mhpmcounter3-31 not connected (B03-B1F)
-    // cycle, time, instret not connected (C00-C02)
-    // hpmcounter3-31 not connected (C03-C1F)
-
-    // Machine Information Registers and Configuration CSRs
-    CSRArrayOld[12'h301] = CSRArray[12'h301];
-    CSRArrayOld[12'h30A] = CSRArray[12'h30A];
-    CSRArrayOld[12'h10A] = CSRArray[12'h10A];
-    CSRArrayOld[12'h747] = CSRArray[12'h747];
-    CSRArrayOld[12'hF11] = CSRArray[12'hF11];
-    CSRArrayOld[12'hF12] = CSRArray[12'hF12];
-    CSRArrayOld[12'hF13] = CSRArray[12'hF13];
-    CSRArrayOld[12'hF14] = CSRArray[12'hF14];
-    CSRArrayOld[12'hF15] = CSRArray[12'hF15];
-
-    // Sstc CSRs
-    CSRArrayOld[12'h14D] = CSRArray[12'h14D];
-    
-    // Zkr CSRs
-    // seed not connected (015)
-
-    // extra CSRs for RV32
-    if (P.XLEN == 32) begin
-      CSRArrayOld[12'h310] = CSRArray[12'h310];
-      CSRArrayOld[12'h31A] = CSRArray[12'h31A];
-      CSRArrayOld[12'h757] = CSRArray[12'h757];
-      CSRArrayOld[12'h15D] = CSRArray[12'h15D];
-    end
-  end
-  
-  // check for csr value change.
-  // M-mode trap CSRs
-  assign CSR_W[12'h300] = (CSRArrayOld[12'h300] != CSRArray[12'h300]) ? 1 : 0;
-  assign CSR_W[12'h302] = (CSRArrayOld[12'h302] != CSRArray[12'h302]) ? 1 : 0;
-  assign CSR_W[12'h303] = (CSRArrayOld[12'h303] != CSRArray[12'h303]) ? 1 : 0;
-  assign CSR_W[12'h304] = (CSRArrayOld[12'h304] != CSRArray[12'h304]) ? 1 : 0;
-  assign CSR_W[12'h305] = (CSRArrayOld[12'h305] != CSRArray[12'h305]) ? 1 : 0;
-  assign CSR_W[12'h340] = (CSRArrayOld[12'h340] != CSRArray[12'h340]) ? 1 : 0;
-  assign CSR_W[12'h341] = (CSRArrayOld[12'h341] != CSRArray[12'h341]) ? 1 : 0;
-  assign CSR_W[12'h342] = (CSRArrayOld[12'h342] != CSRArray[12'h342]) ? 1 : 0;
-  assign CSR_W[12'h343] = (CSRArrayOld[12'h343] != CSRArray[12'h343]) ? 1 : 0;
-  assign CSR_W[12'h344] = (CSRArrayOld[12'h344] != CSRArray[12'h344]) ? 1 : 0;
-
-  // S-mode trap CSRs
-  assign CSR_W[12'h100] = (CSRArrayOld[12'h100] != CSRArray[12'h100]) ? 1 : 0;
-  assign CSR_W[12'h104] = (CSRArrayOld[12'h104] != CSRArray[12'h104]) ? 1 : 0;
-  assign CSR_W[12'h105] = (CSRArrayOld[12'h105] != CSRArray[12'h105]) ? 1 : 0;
-  assign CSR_W[12'h140] = (CSRArrayOld[12'h140] != CSRArray[12'h140]) ? 1 : 0;
-  assign CSR_W[12'h141] = (CSRArrayOld[12'h141] != CSRArray[12'h141]) ? 1 : 0;
-  assign CSR_W[12'h142] = (CSRArrayOld[12'h142] != CSRArray[12'h142]) ? 1 : 0;
-  assign CSR_W[12'h143] = (CSRArrayOld[12'h143] != CSRArray[12'h143]) ? 1 : 0;
-  assign CSR_W[12'h144] = (CSRArrayOld[12'h144] != CSRArray[12'h144]) ? 1 : 0;
-
-  // Virtual Memory CSRs
-  assign CSR_W[12'h180] = (CSRArrayOld[12'h180] != CSRArray[12'h180]) ? 1 : 0;
-
-  // Floating-Point CSRs
-  assign CSR_W[12'h001] = (CSRArrayOld[12'h001] != CSRArray[12'h001]) ? 1 : 0;
-  assign CSR_W[12'h002] = (CSRArrayOld[12'h002] != CSRArray[12'h002]) ? 1 : 0;
-  assign CSR_W[12'h003] = (CSRArrayOld[12'h003] != CSRArray[12'h003]) ? 1 : 0;
-
-  // Counters / Performance Monitoring CSRs
-  assign CSR_W[12'h306] = (CSRArrayOld[12'h306] != CSRArray[12'h306]) ? 1 : 0;
-  assign CSR_W[12'h106] = (CSRArrayOld[12'h106] != CSRArray[12'h106]) ? 1 : 0;
-  assign CSR_W[12'h320] = (CSRArrayOld[12'h320] != CSRArray[12'h320]) ? 1 : 0;
-  // mhpmevent3-31 not connected (232-33F)
-  assign CSR_W[12'hB00] = (CSRArrayOld[12'hB00] != CSRArray[12'hB00]) ? 1 : 0;
-  assign CSR_W[12'hB02] = (CSRArrayOld[12'hB02] != CSRArray[12'hB02]) ? 1 : 0;
-  // mhpmcounter3-31 not connected (B03-B1F)
-  // cycle, time, instret not connected (C00-C02)
-  // hpmcounter3-31 not connected (C03-C1F)
-
-  // Machine Information Registers and Configuration CSRs
-  assign CSR_W[12'h301] = (CSRArrayOld[12'h301] != CSRArray[12'h301]) ? 1 : 0;
-  assign CSR_W[12'h30A] = (CSRArrayOld[12'h30A] != CSRArray[12'h30A]) ? 1 : 0;
-  assign CSR_W[12'h10A] = (CSRArrayOld[12'h10A] != CSRArray[12'h10A]) ? 1 : 0;
-  assign CSR_W[12'h747] = (CSRArrayOld[12'h747] != CSRArray[12'h747]) ? 1 : 0;
-  assign CSR_W[12'hF11] = (CSRArrayOld[12'hF11] != CSRArray[12'hF11]) ? 1 : 0;
-  assign CSR_W[12'hF12] = (CSRArrayOld[12'hF12] != CSRArray[12'hF12]) ? 1 : 0;
-  assign CSR_W[12'hF13] = (CSRArrayOld[12'hF13] != CSRArray[12'hF13]) ? 1 : 0;
-  assign CSR_W[12'hF14] = (CSRArrayOld[12'hF14] != CSRArray[12'hF14]) ? 1 : 0;
-  assign CSR_W[12'hF15] = (CSRArrayOld[12'hF15] != CSRArray[12'hF15]) ? 1 : 0;
-
-  // Sstc CSRs
-  assign CSR_W[12'h14D] = (CSRArrayOld[12'h14D] != CSRArray[12'h14D]) ? 1 : 0;
-  
-  // Zkr CSRs
-  // seed not connected (015)
-
-  // extra CSRs for RV32
-  if (P.XLEN == 32) begin
-    assign CSR_W[12'h310] = (CSRArrayOld[12'h310] != CSRArray[12'h310]) ? 1 : 0;
-    assign CSR_W[12'h31A] = (CSRArrayOld[12'h31A] != CSRArray[12'h31A]) ? 1 : 0;
-    assign CSR_W[12'h757] = (CSRArrayOld[12'h757] != CSRArray[12'h757]) ? 1 : 0;
-    assign CSR_W[12'h15D] = (CSRArrayOld[12'h15D] != CSRArray[12'h15D]) ? 1 : 0;
-  end
-
-
-
-  // M-mode trap CSRs
-  assign rvvi.csr_wb[0][0][12'h300] = CSR_W[12'h300];
-  assign rvvi.csr_wb[0][0][12'h302] = CSR_W[12'h302];
-  assign rvvi.csr_wb[0][0][12'h303] = CSR_W[12'h303];
-  assign rvvi.csr_wb[0][0][12'h304] = CSR_W[12'h304];
-  assign rvvi.csr_wb[0][0][12'h305] = CSR_W[12'h305];
-  assign rvvi.csr_wb[0][0][12'h340] = CSR_W[12'h340];
-  assign rvvi.csr_wb[0][0][12'h341] = CSR_W[12'h341];
-  assign rvvi.csr_wb[0][0][12'h342] = CSR_W[12'h342];
-  assign rvvi.csr_wb[0][0][12'h343] = CSR_W[12'h343];
-  assign rvvi.csr_wb[0][0][12'h344] = CSR_W[12'h344];
-
-  // S-mode trap CSRs
-  assign rvvi.csr_wb[0][0][12'h100] = CSR_W[12'h100];
-  assign rvvi.csr_wb[0][0][12'h104] = CSR_W[12'h104];
-  assign rvvi.csr_wb[0][0][12'h105] = CSR_W[12'h105];
-  assign rvvi.csr_wb[0][0][12'h140] = CSR_W[12'h140];
-  assign rvvi.csr_wb[0][0][12'h141] = CSR_W[12'h141];
-  assign rvvi.csr_wb[0][0][12'h142] = CSR_W[12'h142];
-  assign rvvi.csr_wb[0][0][12'h143] = CSR_W[12'h143];
-  assign rvvi.csr_wb[0][0][12'h144] = CSR_W[12'h144];
-
-  // Virtual Memory CSRs
-  assign rvvi.csr_wb[0][0][12'h180] = CSR_W[12'h180];
-
-  // Floating-Point CSRs
-  assign rvvi.csr_wb[0][0][12'h001] = CSR_W[12'h001];
-  assign rvvi.csr_wb[0][0][12'h002] = CSR_W[12'h002];
-  assign rvvi.csr_wb[0][0][12'h003] = CSR_W[12'h003];
-
-  // Counters / Performance Monitoring CSRs
-  assign rvvi.csr_wb[0][0][12'h306] = CSR_W[12'h306];
-  assign rvvi.csr_wb[0][0][12'h106] = CSR_W[12'h106];
-  assign rvvi.csr_wb[0][0][12'h320] = CSR_W[12'h320];
-  // mhpmevent3-31 not connected (232-33F)
-  assign rvvi.csr_wb[0][0][12'hB00] = CSR_W[12'hB00];
-  assign rvvi.csr_wb[0][0][12'hB02] = CSR_W[12'hB02];
-  // mhpmcounter3-31 not connected (B03-B1F)
-  // cycle, time, instret not connected (C00-C02)
-  // hpmcounter3-31 not connected (C03-C1F)
-
-  // Machine Information Registers and Configuration CSRs
-  assign rvvi.csr_wb[0][0][12'h301] = CSR_W[12'h301];
-  assign rvvi.csr_wb[0][0][12'h30A] = CSR_W[12'h30A];
-  assign rvvi.csr_wb[0][0][12'h10A] = CSR_W[12'h10A];
-  assign rvvi.csr_wb[0][0][12'h747] = CSR_W[12'h747];
-  assign rvvi.csr_wb[0][0][12'hF11] = CSR_W[12'hF11];
-  assign rvvi.csr_wb[0][0][12'hF12] = CSR_W[12'hF12];
-  assign rvvi.csr_wb[0][0][12'hF13] = CSR_W[12'hF13];
-  assign rvvi.csr_wb[0][0][12'hF14] = CSR_W[12'hF14];
-  assign rvvi.csr_wb[0][0][12'hF15] = CSR_W[12'hF15];
-
-  // Sstc CSRs
-  assign rvvi.csr_wb[0][0][12'h14D] = CSR_W[12'h14D];
-  
-  // Zkr CSRs
-  // seed not connected (015)
-
-  // extra CSRs for RV32
-  if (P.XLEN == 32) begin
-    assign rvvi.csr_wb[0][0][12'h310] = CSR_W[12'h310];
-    assign rvvi.csr_wb[0][0][12'h31A] = CSR_W[12'h31A];
-    assign rvvi.csr_wb[0][0][12'h757] = CSR_W[12'h757];
-    assign rvvi.csr_wb[0][0][12'h15D] = CSR_W[12'h15D];
-  end
-
-
-
-// M-mode trap CSRs
-  assign rvvi.csr[0][0][12'h300] = CSRArray[12'h300];
-  assign rvvi.csr[0][0][12'h302] = CSRArray[12'h302];
-  assign rvvi.csr[0][0][12'h303] = CSRArray[12'h303];
-  assign rvvi.csr[0][0][12'h304] = CSRArray[12'h304];
-  assign rvvi.csr[0][0][12'h305] = CSRArray[12'h305];
-  assign rvvi.csr[0][0][12'h340] = CSRArray[12'h340];
-  assign rvvi.csr[0][0][12'h341] = CSRArray[12'h341];
-  assign rvvi.csr[0][0][12'h342] = CSRArray[12'h342];
-  assign rvvi.csr[0][0][12'h343] = CSRArray[12'h343];
-  assign rvvi.csr[0][0][12'h344] = CSRArray[12'h344];
-
-  // S-mode trap CSRs
-  assign rvvi.csr[0][0][12'h100] = CSRArray[12'h100];
-  assign rvvi.csr[0][0][12'h104] = CSRArray[12'h104];
-  assign rvvi.csr[0][0][12'h105] = CSRArray[12'h105];
-  assign rvvi.csr[0][0][12'h140] = CSRArray[12'h140];
-  assign rvvi.csr[0][0][12'h141] = CSRArray[12'h141];
-  assign rvvi.csr[0][0][12'h142] = CSRArray[12'h142];
-  assign rvvi.csr[0][0][12'h143] = CSRArray[12'h143];
-  assign rvvi.csr[0][0][12'h144] = CSRArray[12'h144];
-
-  // Virtual Memory CSRs
-  assign rvvi.csr[0][0][12'h180] = CSRArray[12'h180];
-
-  // Floating-Point CSRs
-  assign rvvi.csr[0][0][12'h001] = CSRArray[12'h001];
-  assign rvvi.csr[0][0][12'h002] = CSRArray[12'h002];
-  assign rvvi.csr[0][0][12'h003] = CSRArray[12'h003];
-
-  // Counters / Performance Monitoring CSRs
-  assign rvvi.csr[0][0][12'h306] = CSRArray[12'h306];
-  assign rvvi.csr[0][0][12'h106] = CSRArray[12'h106];
-  assign rvvi.csr[0][0][12'h320] = CSRArray[12'h320];
-  // mhpmevent3-31 not connected (232-33F)
-  assign rvvi.csr[0][0][12'hB00] = CSRArray[12'hB00];
-  assign rvvi.csr[0][0][12'hB02] = CSRArray[12'hB02];
-  // mhpmcounter3-31 not connected (B03-B1F)
-  // cycle, time, instret not connected (C00-C02)
-  // hpmcounter3-31 not connected (C03-C1F)
-
-  // Machine Information Registers and Configuration CSRs
-  assign rvvi.csr[0][0][12'h301] = CSRArray[12'h301];
-  assign rvvi.csr[0][0][12'h30A] = CSRArray[12'h30A];
-  assign rvvi.csr[0][0][12'h10A] = CSRArray[12'h10A];
-  assign rvvi.csr[0][0][12'h747] = CSRArray[12'h747];
-  assign rvvi.csr[0][0][12'hF11] = CSRArray[12'hF11];
-  assign rvvi.csr[0][0][12'hF12] = CSRArray[12'hF12];
-  assign rvvi.csr[0][0][12'hF13] = CSRArray[12'hF13];
-  assign rvvi.csr[0][0][12'hF14] = CSRArray[12'hF14];
-  assign rvvi.csr[0][0][12'hF15] = CSRArray[12'hF15];
-
-  // Sstc CSRs
-  assign rvvi.csr[0][0][12'h14D] = CSRArray[12'h14D];
-  
-  // Zkr CSRs
-  // seed not connected (015)
-
-  // extra CSRs for RV32
-  if (P.XLEN == 32) begin
-    assign rvvi.csr[0][0][12'h310] = CSRArray[12'h310];
-    assign rvvi.csr[0][0][12'h31A] = CSRArray[12'h31A];
-    assign rvvi.csr[0][0][12'h757] = CSRArray[12'h757];
-    assign rvvi.csr[0][0][12'h15D] = CSRArray[12'h15D];
-  end
-
-
-  // PMP CFG 3A0 to 3AF
-  for(index='h3A0; index<='h3AF; index++) begin
-    assign CSR_W[index] = (CSRArrayOld[index] != CSRArray[index]) ? 1 : 0;
-    assign rvvi.csr_wb[0][0][index] = CSR_W[index];
-    assign rvvi.csr[0][0][index] = CSRArray[index];  
-  end
-
-  // PMP ADDR 3B0 to 3EF
-  for(index='h3B0; index<='h3EF; index++) begin
-    assign CSR_W[index] = (CSRArrayOld[index] != CSRArray[index]) ? 1 : 0;
-    assign rvvi.csr_wb[0][0][index] = CSR_W[index];
-    assign rvvi.csr[0][0][index] = CSRArray[index];  
-  end
-
 `ifdef FCOV
   // Interrupts
   assign rvvi.m_ext_intr[0][0] = MExtInt;
@@ -678,7 +376,6 @@
   assign rvvi.m_soft_intr[0][0] = MSwInt;
 `endif
 
->>>>>>> a0cf72ce
   // *** implementation only cancel? so sc does not clear?
   assign rvvi.lrsc_cancel[0][0] = 0;
 
@@ -713,11 +410,7 @@
   end
   
   always_ff @(posedge clk) begin
-<<<<<<< HEAD
-  if(valid) begin
-=======
     if(valid) begin
->>>>>>> a0cf72ce
       if(`STD_LOG) begin
         $fwrite(file, "%016x, %08x, %s\t\t", rvvi.pc_rdata[0][0], rvvi.insn[0][0], instrWName);
         for(index2 = 0; index2 < NUM_REGS; index2 += 1) begin
