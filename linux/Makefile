BUILDROOT := buildroot
IMAGES := ${BUILDROOT}/output/images
WALLY := $(shell dirname $(shell pwd))
WALLYLINUX := $(shell pwd)
DIS := ${IMAGES}/disassembly
BRPACKAGES := $(WALLYLINUX)/buildroot-packages
BR2023 := $(WALLYLINUX)/buildroot-config-src/buildroot-2023.05.1

# set sudo if needed depending on $RISCV
ifeq ($(shell mkdir -p $(RISCV)/.test > /dev/null 2>&1 ; echo $$?), 0)
	SUDO :=
else
	SUDO := sudo
endif

# Buildroot Config Stuff
WALLYBOARDSRC := $(WALLYLINUX)/buildroot-config-src/wally
WALLYBOARD := $(BUILDROOT)/board/wally

# Buildroot Package Stuff
PACKAGE_SOURCE := ${WALLYLINUX}/buildroot-packages/package-source
FPGA_AXI_SDC := ${WALLYLINUX}/buildroot-packages/fpga-axi-sdc
DRIVER := ${PACKAGE_SOURCE}/fpga-axi-sdc.c
PATCHFILE := $(BRPACKAGES)/package-2023.05.1.patch

# Device tree files
DTS ?= $(shell find devicetree -type f -regex ".*\.dts" | sort)
DTB := $(DTS:%.dts=%.dtb)
DTB := $(foreach name, $(DTB), $(IMAGES)/$(shell basename $(name)))

# Disassembly stuff
BINARIES := fw_jump.elf vmlinux busybox
OBJDUMPS := $(foreach name, $(BINARIES), $(basename $(name) .elf))
OBJDUMPS := $(foreach name, $(OBJDUMPS), $(DIS)/$(name).objdump)

.PHONY: all generate disassemble install clean cleanDTB cleanDriver check_write_permissions

all: check_write_permissions clean download Image disassemble install dumptvs

check_write_permissions:
ifeq ($(SUDO), sudo)
	@echo "Cannot write to '$(RISCV)'." \
		"Using sudo (you may be prompted for your password several times throughout the install)"
endif
	@$(SUDO) mkdir -p $(RISCV)/.test || \
		(echo "ERROR: Still unable to write to '$(RISCV)'." >&2 \
		&& exit 1)
	@$(SUDO) rm -r $(RISCV)/.test

Image:
	bash -c "unset LD_LIBRARY_PATH; $(MAKE) -C $(BUILDROOT)"
	$(MAKE) generate
	@echo "Buildroot Image successfully generated."

install: check_write_permissions
	$(SUDO) rm -rf $(RISCV)/$(BUILDROOT)
	$(SUDO) mv $(BUILDROOT) $(RISCV)/$(BUILDROOT)
	@echo "Buildroot successfully installed."

dumptvs: check_write_permissions
	$(SUDO) mkdir -p $(RISCV)/linux-testvectors
	cd testvector-generation; ./genInitMem.sh
	@echo "Testvectors successfully generated."

generate: $(DTB) $(IMAGES)

$(IMAGES)/%.dtb: ./devicetree/%.dts
	dtc -I dts -O dtb $< > $@

$(IMAGES):
	@ echo "No output/images directory in buildroot."
	@ echo "Run make --jobs in buildroot directory before generating device tree binaries."; exit 1

$(RISCV):
	@ echo "ERROR: No $(RISCV) directory. Make sure you have installed the Wally Toolchain."
	@ echo "and sourced setup.sh"

# Disassembly rules ---------------------------------------------------


disassemble:
	rm -rf $(BUILDROOT)/output/images/disassembly
	find  $(BUILDROOT)/output/build/linux-* -maxdepth 1 -name "vmlinux" | xargs  cp -t $(BUILDROOT)/output/images/
	mkdir -p $(DIS)
	$(MAKE) $(OBJDUMPS)
	# extract rootfs
	mkdir -p $(BUILDROOT)/output/images/disassembly/rootfs
	@echo "Ignore error about dev/console when extracting rootfs from rootfs.cpio"
	-cpio -i -D $(BUILDROOT)/output/images/disassembly/rootfs < $(BUILDROOT)/output/images/rootfs.cpio
	@echo "Disassembly successfully completed."

$(DIS)/%.objdump: $(IMAGES)/%.elf
	riscv64-unknown-elf-objdump -DS $< >> $@
	$(WALLY)/bin/extractFunctionRadix.sh $@

$(DIS)/%.objdump: $(IMAGES)/%
	riscv64-unknown-elf-objdump -S $< >> $@
	$(WALLY)/bin/extractFunctionRadix.sh $@

$(IMAGES)/vmlinux:
	linuxDir=$$(find $(BUILDROOT)/output/build -maxdepth 2 -type d -regex ".*/linux-[0-9]+\.[0-9]+\.[0-9]+$$") ;\
	cp $$linuxDir/vmlinux $@ ;\

$(IMAGES)/busybox:
	busyboxDir=$$(find $(BUILDROOT)/output/build -maxdepth 2 -type d -regex ".*/busybox-[0-9]+\.[0-9]+\.[0-9]+$$") ;\
	cp $$busyboxDir/busybox $@ ;\

# Generating new Buildroot directories --------------------------------

<<<<<<< HEAD
download: $(BUILDROOT)/package/fpga-axi-sdc $(WALLYBOARD)
=======
# This directive should be run as: make install BUILDROOT=path/to/buildroot
download: $(WALLYBOARD)
>>>>>>> 52d9f604
	cp $(WALLYBOARD)/main.config $(BUILDROOT)/.config
	@echo "Buildroot successfully download."

# CONFIG DEPENDENCIES 2023.05.1 ---------------------------------------
$(WALLYBOARD): $(BUILDROOT)
	cp -r $(WALLYBOARDSRC) $(BUILDROOT)/board
	cp $(BR2023)/main.config $(WALLYBOARD)/main.config
	cp $(BR2023)/linux.config $(WALLYBOARD)/linux.config

# Buildroot Package ---------------------------------------------------
$(BUILDROOT)/package/fpga-axi-sdc: $(BUILDROOT) $(PATCHFILE) $(BRPACKAGES)/fpga-axi-sdc
	cp -r $(BRPACKAGES)/fpga-axi-sdc $(BUILDROOT)/package
	sed -i 's|FPGA_AXI_SDC_SITE =|FPGA_AXI_SDC_SITE = $(PACKAGE_SOURCE)|1' $(BUILDROOT)/package/fpga-axi-sdc/fpga-axi-sdc.mk
	cd $(BUILDROOT); if git apply --check $(PATCHFILE) > /dev/null ; then git apply $(PATCHFILE); fi

$(PATCHFILE):
	cd $(BUILDROOT); git apply $(PATCHFILE)

$(BUILDROOT):
	git clone https://github.com/buildroot/buildroot.git $@
	cd $@; git checkout 2023.05.x

# ---------------------------------------------------------------------

cleanDriver:
	rm -f $(DRIVER)

cleanDTB:
	rm -f $(IMAGES)/*.dtb

clean:
	rm -rf $(BUILDROOT)<|MERGE_RESOLUTION|>--- conflicted
+++ resolved
@@ -107,12 +107,7 @@
 
 # Generating new Buildroot directories --------------------------------
 
-<<<<<<< HEAD
-download: $(BUILDROOT)/package/fpga-axi-sdc $(WALLYBOARD)
-=======
-# This directive should be run as: make install BUILDROOT=path/to/buildroot
 download: $(WALLYBOARD)
->>>>>>> 52d9f604
 	cp $(WALLYBOARD)/main.config $(BUILDROOT)/.config
 	@echo "Buildroot successfully download."
 
